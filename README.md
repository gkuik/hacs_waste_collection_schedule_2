<<<<<<< HEAD
# Waste Collection Schedule

Waste Collection Schedule provides schedules from waste collection service providers to Home Assistant. Additionally, it supports schedules from generic ICS files which can be stored locally or fetched from a web site. There is a high flexibility in providing the information to be displayed.

*For developers:* This framework can be easily enhanced to support further waste collection service providers or other services which provide schedules.

If you like this component, please give it a star on [github](https://github.com/mampfes/hacs_waste_collection_schedule).

## Table of Contents

- [Examples](#examples)
- [Supported Service Providers](#supported-service-providers)
- [Installation](#installation)
- [Configuration](#configuration)
- [FAQ](#faq)
- *For developers*: [How to add new sources](#how-to-add-new-sources)

## Examples

A complete example can be found [here](./doc/configuration.yaml).

Per default (without further configuration), the time to the next collection will be shown in an [entity card](https://www.home-assistant.io/lovelace/entity/):

![Default Lovelace Card](./doc/default-entity.png)

You can also setup dedicated entities per waste type and show the schedule in various formats:

![Days to next collections](./doc/days-to-next-collections.png)
![Date of next collections](./doc/date-of-next-collections.png)
![Date and days to next collections](./doc/next-collections-date-and-days.png)

The information in the more-info popup can be displayed in different formats:

1. List of upcoming collections:

   ![More info: upcoming](./doc/more-info-upcoming.png)

2. List of waste types and collection date:

   ![More info: waste types](./doc/more-info-appointment-types.png)

[Button Card](https://github.com/custom-cards/button-card) can be used to create individual Lovelace cards:

![Button Card](./doc/button-cards.png)

The collection schedule will be automatically integrated into the Home Assistant calendar:
![Calendar](./doc/calendar.png)

## Supported Service Providers

Currently the following service providers are supported:

- [Generic ICS / iCal File](./doc/source/ics.md)
- [Static source](./doc/source/static.md)

### Australia

- [Banyule City Council](./doc/source/banyule_vic_gov_au.md)
- [Belmont City Council](./doc/source/belmont_wa_gov_au.md)
- [Brisbane City Council](./doc/source/brisbane_qld_gov_au.md)
- [Campbelltown City Council](./doc/source/campbelltown_nsw_gov_au.md)
- [City of Canada Bay Council](./doc/source/canadabay_nsw_gov_au.md)
- [Inner West Council (NSW)](./doc/source/innerwest_nsw_gov_au.md)
- [Ku-ring-gai Council](./doc/source/kuringgai_nsw_gov_au.md)
- [Macedon Ranges Shire Council, Melbourne](./doc/source/mrsc_vic_gov_au.md)
- [Maroondah City Council](./doc/source/maroondah_vic_gov_au.md)
- [Melton City Council, Melbourne](./doc/source/melton_vic_gov_au.md)
- [North Adelaide Waste Management Authority, South Australia](./doc/source/nawma_sa_gov_au.md)
- [RecycleSmart](./doc/source/recyclesmart_com.md)
- [Stonnington City Council, Melbourne](./doc/source/stonnington_vic_gov_au.md)
- [The Hills Council, Sydney](./doc/source/thehills_nsw_gov_au.md)
- [Wyndham City Council, Melbourne](./doc/source/wyndham_vic_gov_au.md)

### Austria

- [BMV.at](./doc/source/bmv_at.md)
- [Data.Umweltprofis](./doc/source/data_umweltprofis_at.md)
- [Korneuburg Stadtservice](./doc/source/korneuburg_stadtservice_at.md)
- [WSZ-Moosburg.at](./doc/source/wsz_moosburg_at.md)

### Belgium

- [Hygea.be](./doc/source/hygea_be.md)
- [Recycle! / RecycleApp.be](./doc/source/recycleapp_be.md)

### Canada
- [City of Toronto](./doc/source/toronto_ca.md)

### Germany

- [Abfall.IO / AbfallPlus.de](./doc/source/abfall_io.md)
- [AbfallNavi.de (RegioIT.de)](./doc/source/abfallnavi_de.md)
- [Abfallkalender Würzburg](./doc/source/wuerzburg_de.md)
- [Abfalltermine Forchheim](./doc/source/abfalltermine_forchheim_de.md)
- [Abfallwirtschaft Bremen](./doc/source/c_trace_de.md)
- [Abfallwirtschaft Landkreis Harburg](./doc/source/aw_harburg_de.md)
- [Abfallwirtschaft Landkreis Wolfenbüttel](./doc/source/alw_wf_de.md)
- [Abfallwirtschaft Neckar-Odenwald-Kreis](./doc/source/awn_de.md)
- [Abfallwirtschaft Rendsburg](./doc/source/awr_de.md)
- [Abfallwirtschaft Stuttgart](./doc/source/stuttgart_de.md)
- [Abfallwirtschaft Südholstein](./doc/source/awsh_de.md)
- [Abfallwirtschaft Zollernalbkreis](./doc/source/abfall_zollernalbkreis_de.md)
- [ART Trier](./doc/source/art_trier_de.md)
- [AVL Ludwigsburg](./doc/source/avl_ludwigsburg_de.md)
- [AWB Bad Kreuznach](./doc/source/awb_bad_kreuznach_de.md)
- [AWB Esslingen](./doc/source/awb_es_de.md)
- [AWB Landkreis Augsburg](./doc/source/c_trace_de.md)
- [AWB Limburg-Weilburg](./doc/source/awb_lm_de.md)
- [AWB Oldenburg](./doc/source/awb_oldenburg_de.md)
- [AWBKoeln.de](./doc/source/awbkoeln_de.md)
- [AWIDO-online.de](./doc/source/awido_de.md)
- [Berlin-Recycling.de](./doc/source/berlin_recycling_de.md)
- [Bogenschuetz-Entsorgung.de](./doc/source/infeo_at.md)
- [BSR.de / Berliner Stadtreinigungsbetriebe](./doc/source/bsr_de.md)
- [C-Trace.de](./doc/source/c_trace_de.md)
- [Cochem-Zell](./doc/source/cochem_zell_online_de.md)
- [EGN-Abfallkalender.de](./doc/source/egn_abfallkalender_de.md)
- [Erlangen-Höchstadt](./doc/source/erlangen_hoechstadt_de.md)
- [Jumomind.de](./doc/source/jumomind_de.md)
- [KAEV Niederlausitz](./doc/source/kaev_niederlausitz_de.md)
- [KWB-Goslar.de](./doc/source/kwb_goslar_de.md)
- [KWU-Entsorgung](./doc/source/kwu_de.md)
- [Landkreis-Wittmund.de](./doc/source/landkreis_wittmund_de.md)
- [Landkreis Rhön Grabfeld](./doc/source/landkreis_rhoen_grabfeld.md)
- [Landkreis Schwäbisch Hall](./doc/source/lrasha_de.md)
- [Muellmax.de](./doc/source/muellmax_de.md)
- [MyMuell App](./doc/source/jumomind_de.md)
- [Neunkirchen Siegerland](./doc/source/abfall_neunkirchen_siegerland_de.md)
- [RegioEntsorgung](./doc/source/regioentsorgung_de.md)
- [Rhein-Hunsrück Entsorgung (RHE)](./doc/source/rh_entsorgung_de.md)
- [Sector27.de](./doc/source/sector27_de.md)
- [Stadtreinigung Dresden](./doc/source/stadtreinigung_dresden_de.md)
- [Stadtreinigung.Hamburg](./doc/source/stadtreinigung_hamburg.md)
- [Stadtreinigung-Leipzig.de](./doc/source/stadtreinigung_leipzig_de.md)
- [Stadt-Willich.de](.doc/source/stadt_willich_de.md)
- [StadtService Brühl](.doc/source/stadtservice_bruehl_de.md)
- [Städteservice Raunheim Rüsselsheim](./doc/source/staedteservice_de.md)
- [Südbrandenburgischer Abfallzweckverband](./doc/source/sbazv_de.md)
- [Umweltbetrieb Stadt Bielefeld](./doc/source/bielefeld_de.md)
- [WAS Wolfsburg](./doc/source/was_wolfsburg_de.md)
- [Wermelskirchen](./doc/source/wermelskirchen_de.md)
- [Zweckverband Abfallwirtschaft Werra-Meißner-Kreis](./doc/source/zva_wmk_de.md)

### Lithuania

- [Kauno švara](./doc/source/grafikai_svara_lt.md)

### Netherlands

- [Ximmio](./doc/source/ximmio_nl.md)
- [HVCGroep](./doc/source/hvcgroep_nl.md)

### New Zealand

- [Auckland](./doc/source/aucklandcouncil_govt_nz.md)
- [Christchurch](./doc/source/ccc_govt_nz.md)
- [Gore, Invercargill & Southland](./doc/source/wastenet_org_nz.md)
- [Horowhenua District](./doc/source/horowhenua_govt_nz.md)
- [Waipa District](./doc/source/waipa_nz.md)
- [Wellington](./doc/source/wellington_govt_nz.md)

### Norway

- [Min Renovasjon](./doc/source/minrenovasjon_no.md)
- [Oslo Kommune](./doc/source/oslokommune_no.md)

### Poland

- [Warsaw](./doc/source/warszawa19115_pl.md)
- [Multiple communities - ecoharmonogram](./doc/source/ecoharmonogram_pl.md)

### Sweden

- [Lerum.se](./doc/source/lerum_se.md)
- [Ronneby Miljöteknik](./doc/source/miljoteknik_se.md)
- [SSAM.se](./doc/source/ssam_se.md)
- [Sysav.se](./doc/source/sysav_se.md)
- [Vasyd.se](./doc/source/vasyd_se.md)

### Switzerland

- [A-Region.ch](./doc/source/a_region_ch.md)
- [Lindau.ch](./doc/source/lindau_ch.md)
- [Münchenstein](./doc/source/muenchenstein_ch.md)

### United States of America

- [PGH.ST](./doc/source/pgh_st.md)
- [Republic Services](./doc/source/republicservices_com.md)
- [Seattle Public Utilities](./doc/source/seattle_gov.md)

### United Kingdom

- [Bracknell Forest Council - bracknell-forest.gov.uk](./doc/source/bracknell_forest_gov_uk.md)
- [Bradford Metropolitan District Council - bradford.gov.uk](./doc/source/bradford_gov_uk.md)
- [Braintree District Council - bracknell-forest.gov.uk](./doc/source/braintree_gov_uk.md)
- [Cambridge City Council - cambridge.gov.uk](./doc/source/cambridge_gov_uk.md)
- [Canterbury City Council - canterbury.gov.uk](./doc/source/canterbury_gov_uk.md)
- [Cheshire East Council - cheshireeast.gov.uk](./doc/source/cheshire_east_gov_uk.md)
- [Chesterfield Borough Council - chesterfield.gov.uk](./doc/source/chesterfield_gov_uk.md)
- [Colchester Borough Council - colchester.gov.uk](./doc/source/colchester_gov_uk.md)
- [Cornwall Council - cornwall.gov.uk](./doc/source/cornwall_gov_uk.md)
- [Derby City Council](./doc/source/derby_gov_uk.md)
- [Eastbourne Borough Council - lewes-eastbourne.gov.uk](./doc/source/environmentfirst_co_uk.md)
- [Elmbridge Borough Council - elmbridge_gov_uk](./doc/source/elmbridge_gov_uk.md)
- [Guildford Borough Council - guildford.gov.uk](./doc/source/guildford_gov_uk.md)
- [Harborough District Council - www.harborough.gov.uk](./doc/source/fccenvironment_co_uk.md)
- [Huntingdonshire District Council - huntingdonshire.gov.uk](./doc/source/huntingdonshire_gov_uk.md)
- [The Royal Borough of Kingston - kingston.gov.uk](./doc/source/kingston_gov_uk.md)
- [Lewes District Council - lewes-eastbourne.gov.uk](./doc/source/environmentfirst_co_uk.md)
- [London Borough of Lewisham - lewisham.gov.uk](.doc/source/lewisham_gov_uk.md)
- [Manchester City Council - manchester.gov.uk](./doc/source/manchester_uk.md)
- [Middlesbrough Countil - middlesbrough.gov.uk](./doc/source/middlesbrough_gov_uk.md)
- [Newcastle City Council - newcastle.gov.uk](./doc/source/newcastle_gov_uk.md)
- [North Somerset Council - n-somerset.gov.uk](./doc/source/nsomerset_gov_uk.md)
- [Nottingham City Council - nottinghamcity.gov.uk](./doc/source/nottingham_city_gov_uk.md)
- [Peterborough City Council - peterborough.gov.uk](./doc/source/peterborough_gov_uk.md)
- [Richmondshire District Council - richmondshire.gov.uk](./doc/source/richmondshire_gov_uk.md)
- [Rushmoor Borough Council - rushmoor.gov.uk](./doc/source/rushmoor_gov_uk.md)
- [Sheffield City Council - sheffield.gov.uk](./doc/source/sheffield_gov_uk.md)
- [Stockport Metropolitan Borough Council - stockport.gov.uk](./doc/source/stockport.gov.uk)
- [South Cambridgeshire District Council - scambs.gov.uk](./doc/source/scambs_gov_uk.md)
- [South Norfolk and Broadland Council - southnorfolkandbroadland.gov.uk](./doc/source/south_norfolk_and_broadland_gov_uk.md)
- [Stevenage Borough Council - stevenage.gov.uk](./doc/source/stevenage_gov_uk.md)
- [Tewkesbury Borough Council](./doc/source/tewkesbury_gov_uk.md)
- [City of York Council - york.gov.uk](./doc/source/york_gov_uk.md)
- [Walsall Council - walsall.gov.uk](./doc/source/walsall_gov_uk.md)
- [West Berkshire Council - westberks.gov.uk](./doc/source/westberks_gov_uk.md)
- [Wiltshire Council - wiltshire.gov.uk](./doc/source/wiltshire_gov_uk.md)

## Installation

1. Ensure that [HACS](https://github.com/hacs/integration) is installed.
2. Install the "Waste Collection Schedule" integration.
3. [Configure the integration](#configuration).
4. Restart Home Assistant.

In case you would like to install manually:

1. Copy the folder `waste_collection_schedule` to `custom_components` in your Home Assistant `config` folder.
2. [Configure the integration](#configuration).
3. Restart Home Assistant.

## Configuration

The configuration consists of two entries in the file `configuration.yaml`:

1. Source configuration

   For each service provider, a source has to be added to the configuration. The source takes care of the arguments which are required to get the correct information from the service provider's web page, e.g. district, city, street, house number, etc.

   If you have to fetch data from multiple service providers, you have to add multiple sources. You can also add the same service provider multiple times (which only makes sense if you use this with different arguments), e.g. if you are looking for displaying the waste collection schedules for multiple districts.

2. Sensor configuration

   A sensor is used to visualize the retrieved information, e.g. waste type, next collection date or number of days to next collection. The sensor state (which is shown in a Lovelace card) can be customized using templates. As an example, you may display the collection type only or the next collection date or a combination of all available information.

   You can also add multiple sensors per source if you are going to display the information in separate entities like the available collection types or the next collection date.

   If you are looking for displaying one entity per collection type, you just have to add one sensor per collection type.

## 1. Configure the source(s)

```yaml
waste_collection_schedule:
  sources:
    - name: SOURCE
      args:
        SOURCE_SPECIFIC_ARGUMENTS
      customize:
        - type: TYPE
          alias: ALIAS
          show: SHOW
          icon: ICON
          picture: PICTURE
          use_dedicated_calendar: USE_DEDICATED_CALENDAR
          dedicated_calendar_title: DEDICATED_CALENDAR_TITLE
      calendar_title: CALENDAR_TITLE
  fetch_time: FETCH_TIME
  random_fetch_time_offset: RANDOM_FETCH_TIME_OFFSET
  day_switch_time: DAY_SWITCH_TIME
  separator: SEPARATOR
```

### Configuration Variables

**sources**

*(list) (required)*

List of service providers (waste collectors). See [Source Configuration Variables](#source-configuration-variables) for a list of available configuration variables.

**fetch_time**

*(time) (optional, default: ```"01:00"```)*

Time of day when to fetch new data from the source. Data will be fetched once per day.

**random_fetch_time_offset**

*(int) (optional, default: ```60```)*

Random offset to the `fetch_time` in minutes. Used to distribute the fetch commands of all Home Assistant instances over a larger period of time to avoid peak loads at the service providers.

**day_switch_time**

*(time) (optional, default: ```"10:00"```)*

Time of day when today's collection is going to expire and hence will not be displayed anymore.

How it works: If you set the ```day_switch_time``` to 10:00 the sensor will display today's collections until 10:00. After 10:00, today's collections will not be displayed anymore.

**separator**

*(string) (optional, default: ```", "```)*

Used to join entries if there are multiple entries for one day (n/a if value_templates are used).

### Source Configuration Variables

**name**

*(string) (required)*

Name of the source (service provider). Equates to the file name (without ```.py```) of the source. See [Supported Service Providers](#supported-service-providers) for a list of available sources.

**args**

*(dict) (optional)*

Source (service provider) specific arguments, e.g. district, city, street, waste type, etc. See [Supported Service Providers](#supported-service-providers) for details.

**customize**

*(dict) (optional)*

Used to customize the retrieved data from a source (service provider). See [Customize Source](#customize-source) for a list of available configuration variables.

**calendar_title**

*(string) (optional)*

Alternative title for source in Home Assistant calendar.

### Customize Source

Used to customize the retrieved data from a source (service provider).

**type**

*(dict) (required)*

Type of waste as it has been retrieved by the source (service provider).

**alias**

*(string) (optional, default: ```None```)*

Optional, usually better readable name for type of waste to be collected.

**show**

*(boolean) (optional, default: ```True```)*

Show or hide collections with the given waste type.

**icon**

*(string) (optional, default: ```None```)*

Alternative icon for waste type.

**picture**

*(string) (optional, default: ```None```)*

Optional picture for waste type.

**use_dedicated_calendar**

*(boolean) (optional, default: ```False```)*

Create a dedicated calendar for this type.

**dedicated_calendar_title**

*(string) (optional, default: ```None```)*

Optional title of the dedicated calendar. If not set, the waste type will be used.

## 2. Add sensor(s) to a source

Add the following lines to your `configuration.yaml` file:

```yaml
sensor:
  - platform: waste_collection_schedule
    source_index: SOURCE_INDEX
    name: NAME
    details_format: DETAILS_FORMAT
    count: COUNT
    leadtime: LEADTIME
    value_template: VALUE_TEMPLATE
    date_template: DATE_TEMPLATE
    add_days_to: ADD_DAYS_TO
    types:
      - Waste Type 1
      - Waste Type 2
```

### Configuration Variables

**source_index**

*(integer or list of integers) (optional, default: ```0```)*

Reference to source (service provider). Used to assign a sensor to a specific source. Only required if you defined more than one source. The first defined source in `configuration.yaml` has the source_index 0, the second source 1, ...
If you want to have a sensor which combines the data from multiple sources, just add a list of sources here.
Example:
```yaml
    source_index: [0, 1]
#or
    source_index:
      - 0
      - 1
```

**name**

*(string) (required)*

Name of the sensor.

**details_format**

*(string) (optional, default: ```"upcoming"```)*

Used to specify the format of the information displayed in the more-info popup of a Lovelace card.

Possible choices:

- ```upcoming``` shows a list of upcoming collections.

  ![Upcoming](./doc/more-info-upcoming.png)

- ```appointment_types``` shows a list of waste types and their next collection date.

  ![Waste Types](/doc/more-info-appointment-types.png)

- ```generic``` provides all attributes as generic Python data types. This can be used by a specialized Lovelace card (which doesn't exist so far).

  ![Generic](./doc/more-info-generic.png)

**count**

*(integer) (optional, default = infinite)*

Used to limit the number of collections displayed in the more-info popup of a Lovelace card by ```count```.

**leadtime**

*(integer) (optional, default = infinite)*

Used to limit the number of collections displayed in the more-info popup of a Lovelace card. Only collections within the next ```leadtime``` days will be displayed.

**value_template**

*(string) (optional)*

Template string used to format the state of an entity.

See [Template Variables](#template-variables) for a list of available variables.

**date_template**

*(string) (optional)*

Template string used to format collection dates within the more-info popup.

See [Template Variables](#template-variables) for a list of available variables.

**add_days_to**

*(boolean) (optional, default: ```False```)*

Adds an attribute with the label `daysTo` and the number of days to the next collection to the entity state of the source.

**types**

*(list of strings) (optional)*

Used to filter waste types. The sensor will only display collections with these type(s).

## Template Variables

The following variables can be used within `value_template` and `date_template`:

| Variable           | Description        | Type                                                                           | Comments                                                                                                         |
|--------------------|--------------------|--------------------------------------------------------------------------------|------------------------------------------------------------------------------------------------------------------|
| ```value.date```   | Collection date    | [datetime.date](https://docs.python.org/3/library/datetime.html#datetime.date) | Use [strftime](https://docs.python.org/3/library/datetime.html#strftime-strptime-behavior) to format the output. |
| ```value.daysTo``` | Days to collection | int                                                                            | 0 = today, 1 = tomorrow, ...                                                                                     |
| ```value.types```  | Waste types        | list of strings                                                                | Use `join` filter to join types.                                                                                 |

## FAQ

### 1. My Service Provider isn't supported. What can I do?

1. A lot of service providers provide ICS/iCal data as downloads or persistent links. This can be used together with the generic [iCS/iCal](https://github.com/mampfes/hacs_waste_collection_schedule/blob/master/doc/source/ics.md) source.

2. In case your schedule follows a static schema, you can use the [static](https://github.com/mampfes/hacs_waste_collection_schedule/blob/master/doc/source/static.md) source.

3. Implement a new [source](https://github.com/mampfes/hacs_waste_collection_schedule#how-to-add-new-sources) and create a PR.

4. Raise an [issue](https://github.com/mampfes/hacs_waste_collection_schedule/issues).

### 2. How do I format dates?

Use [strftime](https://docs.python.org/3/library/datetime.html#strftime-strptime-behavior) in `value_template` or `date_template`:

```yaml
# returns "20.03.2020"
value_template: '{{value.date.strftime("%d.%m.%Y")}}'
date_template: '{{value.date.strftime("%d.%m.%Y")}}'

# returns "03/20/2020"
value_template: '{{value.date.strftime("%m/%d/%Y")}}'
date_template: '{{value.date.strftime("%m/%d/%Y")}}'

# returns "Fri, 03/20/2020"
value_template: '{{value.date.strftime("%a, %m/%d/%Y")}}'
date_template: '{{value.date.strftime("%a, %m/%d/%Y")}}'
```

### 3. How do I show the number of days to the next collection?

Set `value_template` within the sensor configuration:

```yaml
value_template: 'in {{value.daysTo}} days'
```

### 4. How do I show *Today* / *Tomorrow* instead of *in 0/1 days*?

Set `value_template` within the sensor configuration:

```yaml
# returns "Today" if value.daysTo == 0
# returns "Tomorrow" if value.daysTo == 1
# returns "in X days" if value.daysTo > 1
value_template: '{% if value.daysTo == 0 %}Today{% elif value.daysTo == 1 %}Tomorrow{% else %}in {{value.daysTo}} days{% endif %}'
```

### 5. How do I join waste types in a `value_template`?

Use the `join` filter:

```yaml
# returns "Garbage, Recycle"
value_template: '{{value.types|join(", ")}}'

# returns "Garbage+Recycle"
value_template: '{{value.types|join("+")}}'
```

Note: If you don't specify a `value_template`, waste types will be joined using the `separator` configuration variable.

### 6. How do I setup a sensor which shows only the days to the next collection?

Set `value_template` within the sensor configuration:

```yaml
value_template: '{{value.daysTo}}'
```

### 7. How do I setup a sensor which shows only the date of the next collection?

Set `value_template` within the sensor configuration:

```yaml
value_template: '{{value.date.strftime("%m/%d/%Y")}}'
```

### 8. How do I configure a sensor which shows only the waste type of the next collection?

Set `value_template` within the sensor configuration:

```yaml
value_template: '{{value.types|join(", ")}}'
```

### 9. How do I configure a sensor to show only collections of a specific waste type?

Set `types` within the sensor configuration:

```yaml
sensor:
  - platform: waste_collection_schedule
    name: next_garbage_collection
    types:
      - Garbage

  - platform: waste_collection_schedule
    name: next_recycle_collection
    types:
      - Recycle
```

Note: If you have set an alias for a waste type, you must use the alias name.

### 10. How can I rename an waste type?

Set `alias` in the customize section of a source:

```yaml
waste_collection_schedule:
  sources:
    - name: NAME
      customize:
        - type: Very long garbage name
          alias: Garbage
        - type: Very long recycle name
          alias: Recycle
```

### 11. How can I hide inappropriate waste types?

Set `show` configuration variable to *false* in the customize section of a source:

```yaml
waste_collection_schedule:
  sources:
    - name: NAME
      customize:
        - type: Inappropriate Waste Type
          show: false
```

### 12. How do I show a colored Lovelace card depending on the due date?

You can use [Button Card](https://github.com/custom-cards/button-card) to create a colored Lovelace cards:

![Button Card](./doc/button-cards.png)

```yaml
# configuration.yaml
sensor:
  - platform: waste_collection_schedule
    name: MyButtonCardSensor
    value_template: '{{value.types|join(", ")}}|{{value.daysTo}}|{{value.date.strftime("%d.%m.%Y")}}|{{value.date.strftime("%a")}}'
```

```yaml
# button-card configuration
type: 'custom:button-card'
entity: sensor.mybuttoncardsensor
layout: icon_name_state2nd
show_label: true
label: |
  [[[
    var days_to = entity.state.split("|")[1]
    if (days_to == 0)
    { return "Today" }
    else if (days_to == 1)
    { return "Tomorrow" }
    else
    { return "in " + days_to + " days" }
  ]]]
show_name: true
name: |
  [[[
    return entity.state.split("|")[0]
  ]]]
state:
  - color: red
    operator: template
    value: '[[[ return entity.state.split("|")[1] == 0 ]]]'
  - color: orange
    operator: template
    value: '[[[ return entity.state.split("|")[1] == 1 ]]]'
  - value: default
```

### 13. Can I also use the **Garbage Collection Card** instead?

Yes, the [Garbage Collection Card](https://github.com/amaximus/garbage-collection-card) can also be used with *Waste Collection Schedule*:

```yaml
# configuration.yaml
sensor:
  - platform: waste_collection_schedule
    name: garbage_days
    details_format: appointment_types
    value_template: "{{ value.daysTo }}"
    types:
      - Garbage

  - platform: template
    sensors:
      garbage:
        value_template: >
          {% if states('sensor.garbage_days')|int > 2 %}
            2
          {% else %}
            {{ states('sensor.garbage_days')|int }}
          {% endif %}
        attribute_templates:
          next_date: "{{ state_attr('sensor.garbage_days', 'Garbage') }}"
          days: "{{ states('sensor.garbage_days')|int }}"
```

```yaml
# garbage-collection-card configuration
entity: sensor.garbage
type: 'custom:garbage-collection-card'
```

### 14. How can I sort waste type specific entities?

Prerequisites: You already have dedicated sensors per waste type and want to show the sensor with the next collection in a Lovelace card.

Add `add_days_to: True` to the configuration of all sensors you want to sort. This will add the attribute `daysTo` which can be used by e.g. [auto-entities](https://github.com/thomasloven/lovelace-auto-entities) to sort entities by day of next collection.

### 15. How can I disable the calendar?

If you don't like the calendar provided by Waste Collection Schedule or you have configured some dedicated calendars per waste type and therefore don't need the global calendar any more, you can disable it so that it doesn't show up in the Calendar Dashboard any more:

Go to `Settings` --> `Entities` and select the calendar entity provided by Waste Collection Schedule. Now disable it using the menu items.

[![entities](https://my.home-assistant.io/badges/entities.svg)](https://my.home-assistant.io/redirect/entities/)

### 16. I have configured multiple sources, but the sensors show only *UNAVAILABLE*

You probably missed to add `source_index` to the sensor configuration.

## How to add new sources

1. Create a new source in folder `custom_components/waste_collection_schedule/waste_collection_schedule/source` with the lower case url of your service provider (e.g. `abc_com.py` for `http://www.abc.com`).
2. Don't forget to add test cases (= sample data to query the service api).
3. Run `test_sources.py` script to ensure that your source works.
4. Add documentation in folder `docs/source` and add a link to your new source on `README.md` and `info.md`.

### Guidelines

- A source shall return data for all available waste types. A source shall **not** provide a configuration option to limit the returned waste types.
- A source shall return data for the entire available period (including past). A source shall **not** provide a configuration option to limit the requested period.

Filtering of data for waste types or time periods is a functionality of the framework and shall not be done by a source.

### Source Code Example

Example for `abc_com.py`:

```py
import datetime
from waste_collection_schedule import Collection


DESCRIPTION = "Example source for abc.com"  # Describe your source
URL = "abc.com"    # Insert url to service homepage
TEST_CASES = { # Insert arguments for test cases using test_sources.py script
    "TestName": {"arg1": 100, "arg2": "street"}
}


class Source:
    def __init__(self, arg1, arg2): # argX correspond to the args dict in the source configuration
        self._arg1 = arg1
        self._arg2 = arg2

    def fetch(self):
        entries = []

        entries.append(
            Collection(
                datetime.datetime(2020, 4, 11),
                "Waste Type",
            )
        )

        return entries
```

See also: [custom_components/waste_collection_schedule/waste_collection_schedule/source/example.py](./custom_components/waste_collection_schedule/waste_collection_schedule/source/example.py)

### Debugging

Debugging a source within Home Assistant is not recommended because startup of HA is far too slow for fast debugging cycles.

Instead, there is a test fixture which allows to run a source from the command line. The fixture is a Python script which is located here:

`custom_components/waste_collection_schedule/waste_collection_schedule/test/test_sources.py`.

The script uses the test cases defined in the source file and runs the source with the arguments of every test case.

By default (without additional arguments), the script tests every source file in the `source` folder and prints the number of found entries for every test case.

Example output for `abfall_io`:

```text
Testing source abfall_io ...
  found 269 entries for Waldenbuch
  found 55 entries for Landshut
  found 101 entries for Schoenmackers
  found 139 entries for Freudenstadt
  found 190 entries for Ludwigshafen am Rhein
```

The script supports the following options:

| Option | Argument | Description                                                                                                                                     |
|--------|----------|-------------------------------------------------------------------------------------------------------------------------------------------------|
| `-s`   | SOURCE   | [Source name](https://github.com/mampfes/hacs_waste_collection_schedule#source-configuration-variables) (source file name without ending `.py`) |
| `-l`   | -        | List all found dates                                                                                                                            |
| `-i`   | -        | Add icon name to output. Only effective together with `-l`.                                                                                     |

For debugging purposes of a single source, it is recommended to use the `-s SOURCE` option.

Example for `abc_com.py`:

```bash
test_sources.py -s abc_com -l -i
```

## Videos

There are some videos on YouTube:

### German

- [Bunte Mülltonnenerinnerung mit Home Assistant](https://youtu.be/MzQgARDvRww)
- [Abfall Kalender in Home Assistant mit Erinnerung in Home Assistant](https://youtu.be/aCKLKGYiA7w)

Please note that all these videos are **not** created by the developer of this component and therefore may be outdated, point in the wrong direction or contain errors. If you have questions, please create an issue here on GitHub. Do not ask your question in the YouTube comments because you may get wrong answers there.
=======
<!-- GitHub Markdown Reference: https://docs.github.com/en/get-started/writing-on-github/getting-started-with-writing-and-formatting-on-github -->

<img src="/images/icon.png" alt="Waste Collection Schedule logo" title="Waste Collection Schedule" align="right" height="60" />

# Waste Collection Schedule

**A custom component for Home Assistant that retrieves waste collection schedules from a wide range of service providers.**

<img src="/images/wcs_animated.gif" alt="Waste Collection Schedule animation" title="Waste Collection Schedule" align="right" height="200" />

Waste collection schedules from service provider web sites are updated daily, derived from local ICS/iCal files, or generated from user-specified dates or regularly repeating date patterns. The Home Assistant built-in Calendar is automatically populated with schedules, and there is a high degree of flexibility in how information can be format and displayed in entity cards or pop-ups. The framework can easily be extended to support additional waste collection service providers, or other services which provide schedules.

# Supported Service Providers

Waste collection schedules in the following formats and countries are supported. Click on the section heading to view details of individual service providers.

<details>
<summary>ICS/iCal and User-Specified</summary>

- [Generic ICS / iCal File](/doc/source/ics.md)
- [User Specified](/doc/source/static.md)
</details>

<!--Begin of country section-->
<details>
<summary>Australia</summary>

- [Banyule City Council](/doc/source/banyule_vic_gov_au.md) / banyule.vic.gov.au
- [Belmont City Council](/doc/source/belmont_wa_gov_au.md) / belmont.wa.gov.au
- [Brisbane City Council](/doc/source/brisbane_qld_gov_au.md) / brisbane.qld.gov.au
- [Campbelltown City Council](/doc/source/campbelltown_nsw_gov_au.md) / campbelltown.nsw.gov.au
- [City of Canada Bay Council](/doc/source/canadabay_nsw_gov_au.md) / canadabay.nsw.gov.au
- [Gold Coast City Council](/doc/source/goldcoast_qld_gov_au.md) / goldcoast.qld.gov.au
- [Inner West Council (NSW)](/doc/source/innerwest_nsw_gov_au.md) / innerwest.nsw.gov.au
- [Ipswich City Council](/doc/source/ipswich_qld_gov_au.md) / ipswich.qld.gov.au
- [Ku-ring-gai Council](/doc/source/kuringgai_nsw_gov_au.md) / krg.nsw.gov.au
- [Macedon Ranges Shire Council](/doc/source/mrsc_vic_gov_au.md) / mrsc.vic.gov.au
- [Maribyrnong Council (VIC)](/doc/source/maribyrnong_vic_gov_au.md) / maribyrnong.vic.gov.au/Residents/Bins-and-recycling
- [Maroondah City Council](/doc/source/maroondah_vic_gov_au.md) / maroondah.vic.gov.au
- [Melton City Council](/doc/source/melton_vic_gov_au.md) / melton.vic.gov.au
- [Nillumbik Shire Council](/doc/source/nillumbik_vic_gov_au.md) / nillumbik.vic.gov.au
- [North Adelaide Waste Management Authority](/doc/source/nawma_sa_gov_au.md) / nawma.sa.gov.au
- [RecycleSmart](/doc/source/recyclesmart_com.md) / recyclesmart.com
- [Stonnington City Council](/doc/source/stonnington_vic_gov_au.md) / stonnington.vic.gov.au
- [The Hills Shire Council, Sydney](/doc/source/thehills_nsw_gov_au.md) / thehills.nsw.gov.au
- [Wyndham City Council, Melbourne](/doc/source/wyndham_vic_gov_au.md) / wyndham.vic.gov.au
</details>

<details>
<summary>Austria</summary>

- [Burgenländischer Müllverband](/doc/source/bmv_at.md) / bmv.at
- [infeo](/doc/source/infeo_at.md) / infeo.at
- [Stadtservice Korneuburg](/doc/source/korneuburg_stadtservice_at.md) / korneuburg.gv.at
- [Umweltprofis](/doc/source/data_umweltprofis_at.md) / umweltprofis.at
- [WSZ Moosburg](/doc/source/wsz_moosburg_at.md) / wsz-moosburg.at
</details>

<details>
<summary>Belgium</summary>

- [Hygea](/doc/source/hygea_be.md) / hygea.be
- [Recycle!](/doc/source/recycleapp_be.md) / recycleapp.be
</details>

<details>
<summary>Canada</summary>

- [City of Toronto](/doc/source/toronto_ca.md) / toronto.ca
</details>

<details>
<summary>Germany</summary>

- [Abfall Stuttgart](/doc/source/stuttgart_de.md) / service.stuttgart.de
- [Abfall-Wirtschafts-Verband Nordschwaben](/doc/source/awido_de.md) / awv-nordschwaben.de
- [Abfall.IO / AbfallPlus](/doc/source/abfall_io.md) / abfallplus.de
- [Abfallbewirtschaftung Ostalbkreis](/doc/source/abfall_io.md) / goa-online.de
- [Abfallkalender Würzburg](/doc/source/wuerzburg_de.md) / wuerzburg.de
- [AbfallNavi (RegioIT.de)](/doc/source/abfallnavi_de.md) / regioit.de
- [Abfalltermine Forchheim](/doc/source/abfalltermine_forchheim_de.md) / abfalltermine-forchheim.de
- [Abfallwirtschaft Alb-Donau-Kreis](/doc/source/buergerportal_de.md) / aw-adk.de
- [Abfallwirtschaft Lahn-Dill-Kreises](/doc/source/awido_de.md) / awld.de
- [Abfallwirtschaft Landkreis Böblingen](/doc/source/abfall_io.md) / awb-bb.de
- [Abfallwirtschaft Landkreis Freudenstadt](/doc/source/abfall_io.md) / awb-fds.de
- [Abfallwirtschaft Landkreis Harburg](/doc/source/aw_harburg_de.md) / landkreis-harburg.de
- [Abfallwirtschaft Landkreis Kitzingen](/doc/source/abfall_io.md) / abfallwelt.de
- [Abfallwirtschaft Landkreis Landsberg am Lech](/doc/source/abfall_io.md) / abfallberatung-landsberg.de
- [Abfallwirtschaft Landkreis Wolfenbüttel](/doc/source/alw_wf_de.md) / alw-wf.de
- [Abfallwirtschaft Neckar-Odenwald-Kreis](/doc/source/awn_de.md) / awn-online.de
- [Abfallwirtschaft Nürnberger Land](/doc/source/nuernberger_land_de.md) / nuernberger-land.de
- [Abfallwirtschaft Ortenaukreis](/doc/source/abfall_io.md) / abfallwirtschaft-ortenaukreis.de
- [Abfallwirtschaft Rems-Murr](/doc/source/awido_de.md) / abfallwirtschaft-rems-murr.de
- [Abfallwirtschaft Rendsburg](/doc/source/awr_de.md) / awr.de
- [Abfallwirtschaft Stadt Fürth](/doc/source/abfallwirtschaft_fuerth_eu.md) / abfallwirtschaft.fuerth.eu
- [Abfallwirtschaft Stadt Nürnberg](/doc/source/abfallnavi_de.md) / nuernberg.de
- [Abfallwirtschaft Südholstein](/doc/source/awsh_de.md) / awsh.de
- [Abfallwirtschaft Werra-Meißner-Kreis](/doc/source/zva_wmk_de.md) / zva-wmk.de
- [Abfallwirtschaft Zollernalbkreis](/doc/source/abfall_zollernalbkreis_de.md) / abfallkalender-zak.de
- [Abfallwirtschafts-Zweckverband des Landkreises Hersfeld-Rotenburg](/doc/source/awido_de.md) / azv-hef-rof.de
- [Abfallwirtschaftsbetrieb Bergisch Gladbach](/doc/source/abfallnavi_de.md) / bergischgladbach.de
- [Abfallwirtschaftsbetrieb Esslingen](/doc/source/awb_es_de.md) / awb-es.de
- [Abfallwirtschaftsbetrieb Landkreis Ahrweiler](/doc/source/meinawb_de.md) / meinawb.de
- [Abfallwirtschaftsbetrieb Landkreis Altenkirchen](/doc/source/awido_de.md) / awb-ak.de
- [ALBA Berlin](/doc/source/abfall_io.md) / berlin.alba.info
- [ART Trier](/doc/source/art_trier_de.md) / art-trier.de
- [ASO Abfall-Service Osterholz](/doc/source/abfall_io.md) / aso-ohz.de
- [AWA Entsorgungs GmbH](/doc/source/abfallnavi_de.md) / awa-gmbh.de
- [AWB Bad Kreuznach](/doc/source/awb_bad_kreuznach_de.md) / app.awb-bad-kreuznach.de
- [AWB Köln](/doc/source/awbkoeln_de.md) / awbkoeln.de
- [AWB Landkreis Augsburg](/doc/source/c_trace_de.md) / awb-landkreis-augsburg.de
- [AWB Landkreis Bad Dürkheim](/doc/source/awido_de.md) / awb.kreis-bad-duerkheim.de
- [AWB Landkreis Fürstenfeldbruck](/doc/source/awido_de.md) / awb-ffb.de
- [AWB Landkreis Göppingen](/doc/source/abfall_io.md) / awb-gp.de
- [AWB Oldenburg](/doc/source/awb_oldenburg_de.md) / oldenburg.de
- [AWB Westerwaldkreis](/doc/source/abfall_io.md) / wab.rlp.de
- [AWG Kreis Warendorf](/doc/source/abfallnavi_de.md) / awg-waf.de
- [AWIDO Online](/doc/source/awido_de.md) / awido-online.de
- [Bergischer Abfallwirtschaftverbund](/doc/source/abfallnavi_de.md) / bavweb.de
- [Berlin Recycling](/doc/source/berlin_recycling_de.md) / berlin-recycling.de
- [Berliner Stadtreinigungsbetriebe](/doc/source/bsr_de.md) / bsr.de
- [Bielefeld](/doc/source/bielefeld_de.md) / bielefeld.de
- [Bogenschütz Entsorgung](/doc/source/infeo_at.md) / bogenschuetz-entsorgung.de
- [Bremener Stadreinigung](/doc/source/c_trace_de.md) / die-bremer-stadtreinigung.de
- [Bürgerportal](/doc/source/buergerportal_de.md) / c-trace.de
- [C-Trace](/doc/source/c_trace_de.md) / c-trace.de
- [Dillingen Saar](/doc/source/dillingen_saar_de.md) / dillingen-saar.de
- [Dinslaken](/doc/source/abfallnavi_de.md) / dinslaken.de
- [EGN Abfallkalender](/doc/source/egn_abfallkalender_de.md) / egn-abfallkalender.de
- [EGW Westmünsterland](/doc/source/abfallnavi_de.md) / egw.de
- [Entsorgungsbetriebe Essen](/doc/source/abfall_io.md) / ebe-essen.de
- [Gemeinde Lindlar](/doc/source/abfallnavi_de.md) / lindlar.de
- [Gemeinde Roetgen](/doc/source/abfallnavi_de.md) / roetgen.de
- [Gemeinde Unterhaching](/doc/source/awido_de.md) / unterhaching.de
- [Göttinger Entsorgungsbetriebe](/doc/source/abfall_io.md) / geb-goettingen.de
- [Gütersloh](/doc/source/abfallnavi_de.md) / guetersloh.de
- [Halver](/doc/source/abfallnavi_de.md) / halver.de
- [Jumomind](/doc/source/jumomind_de.md) / jumomind.de
- [KAEV Niederlausitz](/doc/source/kaev_niederlausitz.md) / kaev.de
- [Kreis Coesfeld](/doc/source/abfallnavi_de.md) / wbc-coesfeld.de
- [Kreis Heinsberg](/doc/source/abfallnavi_de.md) / kreis-heinsberg.de
- [Kreis Pinneberg](/doc/source/abfallnavi_de.md) / kreis-pinneberg.de
- [Kreiswirtschaftsbetriebe Goslar](/doc/source/kwb_goslar_de.md) / kwb-goslar.de
- [KV Cochem-Zell](/doc/source/buergerportal_de.md) / cochem-zell-online.de
- [KWU Entsorgung Landkreis Oder-Spree](/doc/source/kwu_de.md) / kwu-entsorgung.de
- [Landkreis Ansbach](/doc/source/awido_de.md) / landkreis-ansbach.de
- [Landkreis Bayreuth](/doc/source/abfall_io.md) / landkreis-bayreuth.de
- [Landkreis Berchtesgadener Land](/doc/source/awido_de.md) / lra-bgl.de
- [Landkreis Calw](/doc/source/abfall_io.md) / kreis-calw.de
- [Landkreis Coburg](/doc/source/awido_de.md) / landkreis-coburg.de
- [Landkreis Erding](/doc/source/awido_de.md) / landkreis-erding.de
- [Landkreis Erlangen-Höchstadt](/doc/source/erlangen_hoechstadt_de.md) / erlangen-hoechstadt.de
- [Landkreis Gotha](/doc/source/awido_de.md) / landkreis-gotha.de
- [Landkreis Günzburg](/doc/source/awido_de.md) / kaw.landkreis-guenzburg.de
- [Landkreis Heilbronn](/doc/source/abfall_io.md) / landkreis-heilbronn.de
- [Landkreis Kelheim](/doc/source/awido_de.md) / landkreis-kelheim.de
- [Landkreis Kronach](/doc/source/awido_de.md) / landkreis-kronach.de
- [Landkreis Limburg-Weilburg](/doc/source/abfall_io.md) / awb-lm.de
- [Landkreis Nordwestmecklenburg](/doc/source/geoport_nwm_de.md) / geoport-nwm.de
- [Landkreis Ostallgäu](/doc/source/abfall_io.md) / buerger-ostallgaeu.de
- [Landkreis Rhön Grabfeld](/doc/source/landkreis_rhoen_grabfeld.md) / abfallinfo-rhoen-grabfeld.de
- [Landkreis Rosenheim](/doc/source/awido_de.md) / abfall.landkreis-rosenheim.de
- [Landkreis Rotenburg (Wümme)](/doc/source/abfall_io.md) / lk-awr.de
- [Landkreis Schweinfurt](/doc/source/awido_de.md) / landkreis-schweinfurt.de
- [Landkreis Schwäbisch Hall](/doc/source/lrasha_de.md) / lrasha.de
- [Landkreis Sigmaringen](/doc/source/abfall_io.md) / landkreis-sigmaringen.de
- [Landkreis Südliche Weinstraße](/doc/source/awido_de.md) / suedliche-weinstrasse.de
- [Landkreis Tirschenreuth](/doc/source/awido_de.md) / kreis-tir.de
- [Landkreis Tübingen](/doc/source/awido_de.md) / abfall-kreis-tuebingen.de
- [Landkreis Wittmund](/doc/source/landkreis_wittmund_de.md) / landkreis-wittmund.de
- [Landkreisbetriebe Neuburg-Schrobenhausen](/doc/source/awido_de.md) / landkreisbetriebe.de
- [Landratsamt Aichach-Friedberg](/doc/source/awido_de.md) / lra-aic-fdb.de
- [Landratsamt Dachau](/doc/source/awido_de.md) / landratsamt-dachau.de
- [Landratsamt Traunstein](/doc/source/abfall_io.md) / traunstein.com
- [Landratsamt Unterallgäu](/doc/source/abfall_io.md) / landratsamt-unterallgaeu.de
- [Ludwigshafen am Rhein](/doc/source/abfall_io.md) / ludwigshafen.de
- [MZV Biedenkopf](/doc/source/buergerportal_de.md) / mzv-biedenkopf.de
- [MüllALARM / Schönmackers](/doc/source/abfall_io.md) / schoenmackers.de
- [Müllmax](/doc/source/muellmax_de.md) / muellmax.de
- [Neunkirchen Siegerland](/doc/source/abfall_neunkirchen_siegerland_de.md) / neunkirchen-siegerland.de
- [Neustadt a.d. Waldnaab](/doc/source/awido_de.md) / neustadt.de
- [Pullach im Isartal](/doc/source/awido_de.md) / pullach.de
- [RegioEntsorgung Städteregion Aachen](/doc/source/regioentsorgung_de.md) / regioentsorgung.de
- [Rhein-Hunsrück Entsorgung (RHE)](/doc/source/rh_entsorgung_de.md) / rh-entsorgung.de
- [Rhein-Neckar-Kreis](/doc/source/abfall_io.md) / rhein-neckar-kreis.de
- [Sector 27 - Datteln, Marl, Oer-Erkenschwick](/doc/source/sector27_de.md) / muellkalender.sector27.de
- [Stadt Aachen](/doc/source/abfallnavi_de.md) / aachen.de
- [Stadt Cottbus](/doc/source/abfallnavi_de.md) / cottbus.de
- [Stadt Dorsten](/doc/source/abfallnavi_de.md) / ebd-dorsten.de
- [Stadt Kaufbeuren](/doc/source/awido_de.md) / kaufbeuren.de
- [Stadt Landshut](/doc/source/abfall_io.md) / landshut.de
- [Stadt Memmingen](/doc/source/awido_de.md) / umwelt.memmingen.de
- [Stadt Norderstedt](/doc/source/abfallnavi_de.md) / betriebsamt-norderstedt.de
- [Stadt Regensburg](/doc/source/awido_de.md) / regensburg.de
- [Stadt Solingen](/doc/source/abfallnavi_de.md) / solingen.de
- [Stadt Unterschleißheim](/doc/source/awido_de.md) / unterschleissheim.de
- [Stadt Willich](/doc/source/stadt_willich_de.md) / stadt-willich.de
- [Stadtreinigung Dresden](/doc/source/stadtreinigung_dresden_de.md) / dresden.de
- [Stadtreinigung Hamburg](/doc/source/stadtreinigung_hamburg.md) / stadtreinigung.hamburg
- [Stadtreinigung Leipzig](/doc/source/stadtreinigung_leipzig_de.md) / stadtreinigung-leipzig.de
- [StadtService Brühl](/doc/source/stadtservice_bruehl_de.md) / stadtservice-bruehl.de
- [STL Lüdenscheid](/doc/source/abfallnavi_de.md) / stl-luedenscheid.de
- [Städteservice Raunheim Rüsselsheim](/doc/source/staedteservice_de.md) / staedteservice.de
- [Südbrandenburgischer Abfallzweckverband](/doc/source/sbazv_de.md) / sbazv.de
- [WBO Wirtschaftsbetriebe Oberhausen](/doc/source/abfallnavi_de.md) / wbo-online.de
- [Wermelskirchen](/doc/source/wermelskirchen_de.md) / wermelskirchen.de
- [WGV Recycling GmbH](/doc/source/awido_de.md) / wgv-quarzbichl.de
- [Wolfsburger Abfallwirtschaft und Straßenreinigung](/doc/source/was_wolfsburg_de.md) / was-wolfsburg.de
- [WZV Kreis Segeberg](/doc/source/c_trace_de.md) / wzv.de
- [Zweckverband Abfallwirtschaft Saale-Orla](/doc/source/awido_de.md) / zaso-online.de
- [Zweckverband München-Südost](/doc/source/awido_de.md) / zvmso.de
</details>

<details>
<summary>Lithuania</summary>

- [Kauno švara](/doc/source/grafikai_svara_lt.md) / grafikai.svara.lt
</details>

<details>
<summary>Netherlands</summary>

- [ACV Group](/doc/source/ximmio_nl.md) / acv-afvalkalender.nl
- [Alpen an den Rijn](/doc/source/hvcgroep_nl.md) / alphenaandenrijn.nl
- [Area Afval](/doc/source/ximmio_nl.md) / area-afval.nl
- [Avalex](/doc/source/ximmio_nl.md) / avalex.nl
- [Avri](/doc/source/ximmio_nl.md) / avri.nl
- [Bar Afvalbeheer](/doc/source/ximmio_nl.md) / bar-afvalbeheer.nl
- [Circulus](/doc/source/circulus_nl.md) / mijn.circulus.nl
- [Cyclus NV](/doc/source/hvcgroep_nl.md) / cyclusnv.nl
- [Dar](/doc/source/hvcgroep_nl.md) / dar.nl
- [Den Haag](/doc/source/hvcgroep_nl.md) / denhaag.nl
- [GAD](/doc/source/hvcgroep_nl.md) / gad.nl
- [Gemeente Almere](/doc/source/ximmio_nl.md) / almere.nl
- [Gemeente Berkelland](/doc/source/hvcgroep_nl.md) / gemeenteberkelland.nl
- [Gemeente Cranendonck](/doc/source/hvcgroep_nl.md) / cranendonck.nl
- [Gemeente Hellendoorn](/doc/source/ximmio_nl.md) / hellendoorn.nl
- [Gemeente Lingewaard](/doc/source/hvcgroep_nl.md) / lingewaard.nl
- [Gemeente Meppel](/doc/source/ximmio_nl.md) / meppel.nl
- [Gemeente Middelburg + Vlissingen](/doc/source/hvcgroep_nl.md) / middelburgvlissingen.nl
- [Gemeente Peel en Maas](/doc/source/hvcgroep_nl.md) / peelenmaas.nl
- [Gemeente Schouwen-Duiveland](/doc/source/hvcgroep_nl.md) / schouwen-duiveland.nl
- [Gemeente Sudwest-Fryslan](/doc/source/hvcgroep_nl.md) / sudwestfryslan.nl
- [Gemeente Venray](/doc/source/hvcgroep_nl.md) / venray.nl
- [Gemeente Voorschoten](/doc/source/hvcgroep_nl.md) / voorschoten.nl
- [Gemeente Wallre](/doc/source/hvcgroep_nl.md) / waalre.nl
- [Gemeente Westland](/doc/source/ximmio_nl.md) / gemeentewestland.nl
- [HVC Groep](/doc/source/hvcgroep_nl.md) / hvcgroep.nl
- [Meerlanden](/doc/source/ximmio_nl.md) / meerlanden.nl
- [Mijn Blink](/doc/source/hvcgroep_nl.md) / mijnblink.nl
- [PreZero](/doc/source/hvcgroep_nl.md) / prezero.nl
- [Purmerend](/doc/source/hvcgroep_nl.md) / purmerend.nl
- [RAD BV](/doc/source/ximmio_nl.md) / radbv.nl
- [Reinigingsbedrijf Midden Nederland](/doc/source/hvcgroep_nl.md) / rmn.nl
- [Reinis](/doc/source/ximmio_nl.md) / reinis.nl
- [Spaarne Landen](/doc/source/hvcgroep_nl.md) / spaarnelanden.nl
- [Stadswerk 072](/doc/source/hvcgroep_nl.md) / stadswerk072.nl
- [Twente Milieu](/doc/source/ximmio_nl.md) / twentemilieu.nl
- [Waardlanden](/doc/source/ximmio_nl.md) / waardlanden.nl
- [Ximmio](/doc/source/ximmio_nl.md) / ximmio.nl
- [ZRD](/doc/source/hvcgroep_nl.md) / zrd.nl
</details>

<details>
<summary>New Zealand</summary>

- [Auckland Council](/doc/source/aucklandcouncil_govt_nz.md) / aucklandcouncil.govt.nz
- [Christchurch City Council](/doc/source/ccc_govt_nz.md) / ccc.govt.nz
- [Gore, Invercargill & Southland](/doc/source/wastenet_org_nz.md) / wastenet.org.nz
- [Horowhenua District Council](/doc/source/horowhenua_govt_nz.md) / horowhenua.govt.nz
- [Waipa District Council](/doc/source/waipa_nz.md) / waipadc.govt.nz
- [Wellington City Council](/doc/source/wellington_govt_nz.md) / wellington.govt.nz
</details>

<details>
<summary>Norway</summary>

- [Min Renovasjon](/doc/source/minrenovasjon_no.md) / norkart.no
- [Oslo Kommune](/doc/source/oslokommune_no.md) / oslo.kommune.no
</details>

<details>
<summary>Poland</summary>

- [Ecoharmonogram](/doc/source/ecoharmonogram_pl.md) / ecoharmonogram.pl
- [Warsaw](/doc/source/warszawa19115_pl.md) / warszawa19115.pl
</details>

<details>
<summary>Sweden</summary>

- [Landskrona - Svalövs Renhållning](/doc/source/lsr_nu.md) / lsr.nu
- [Lerum Vatten och Avlopp](/doc/source/lerum_se.md) / vatjanst.lerum.se
- [Ronneby Miljöteknik](/doc/source/miljoteknik_se.md) / fyrfackronneby.se
- [SRV Återvinning](/doc/source/srvatervinning_se.md) / srvatervinning.se
- [SSAM](/doc/source/ssam_se.md) / ssam.se
- [Sysav Sophämntning](/doc/source/sysav_se.md) / sysav.se
- [VA Syd Sophämntning](/doc/source/vasyd_se.md) / vasyd.se
</details>

<details>
<summary>Switzerland</summary>

- [A-Region](/doc/source/a_region_ch.md) / a-region.ch
- [Andwil](/doc/source/a_region_ch.md) / a-region.ch
- [Appenzell](/doc/source/a_region_ch.md) / a-region.ch
- [Berg](/doc/source/a_region_ch.md) / a-region.ch
- [Bühler](/doc/source/a_region_ch.md) / a-region.ch
- [Eggersriet](/doc/source/a_region_ch.md) / a-region.ch
- [Gais](/doc/source/a_region_ch.md) / a-region.ch
- [Gaiserwald](/doc/source/a_region_ch.md) / a-region.ch
- [Goldach](/doc/source/a_region_ch.md) / a-region.ch
- [Grosswangen](/doc/source/grosswangen_ch.md) / grosswangen.ch
- [Grub](/doc/source/a_region_ch.md) / a-region.ch
- [Heiden](/doc/source/a_region_ch.md) / a-region.ch
- [Herisau](/doc/source/a_region_ch.md) / a-region.ch
- [Horn](/doc/source/a_region_ch.md) / a-region.ch
- [Hundwil](/doc/source/a_region_ch.md) / a-region.ch
- [Häggenschwil](/doc/source/a_region_ch.md) / a-region.ch
- [Lindau](/doc/source/lindau_ch.md) / lindau.ch
- [Lutzenberg](/doc/source/a_region_ch.md) / a-region.ch
- [Muolen](/doc/source/a_region_ch.md) / a-region.ch
- [Mörschwil](/doc/source/a_region_ch.md) / a-region.ch
- [Münchenstein](/doc/source/muenchenstein_ch.md) / muenchenstein.ch
- [Rehetobel](/doc/source/a_region_ch.md) / a-region.ch
- [Rorschach](/doc/source/a_region_ch.md) / a-region.ch
- [Rorschacherberg](/doc/source/a_region_ch.md) / a-region.ch
- [Schwellbrunn](/doc/source/a_region_ch.md) / a-region.ch
- [Schönengrund](/doc/source/a_region_ch.md) / a-region.ch
- [Speicher](/doc/source/a_region_ch.md) / a-region.ch
- [Stein](/doc/source/a_region_ch.md) / a-region.ch
- [Steinach](/doc/source/a_region_ch.md) / a-region.ch
- [Teufen](/doc/source/a_region_ch.md) / a-region.ch
- [Thal](/doc/source/a_region_ch.md) / a-region.ch
- [Trogen](/doc/source/a_region_ch.md) / a-region.ch
- [Tübach](/doc/source/a_region_ch.md) / a-region.ch
- [Untereggen](/doc/source/a_region_ch.md) / a-region.ch
- [Urnäsch](/doc/source/a_region_ch.md) / a-region.ch
- [Wald](/doc/source/a_region_ch.md) / a-region.ch
- [Waldkirch](/doc/source/a_region_ch.md) / a-region.ch
- [Waldstatt](/doc/source/a_region_ch.md) / a-region.ch
- [Wittenbach](/doc/source/a_region_ch.md) / a-region.ch
- [Wolfhalden](/doc/source/a_region_ch.md) / a-region.ch
</details>

<details>
<summary>United Kingdom</summary>

- [Ashfield District Council](/doc/source/ashfield_gov_uk.md) / ashfield.gov.uk
- [Bracknell Forest Council](/doc/source/bracknell_forest_gov_uk.md) / selfservice.mybfc.bracknell-forest.gov.uk
- [Bradford Metropolitan District Council](/doc/source/bradford_gov_uk.md) / bradford.gov.uk
- [Braintree District Council](/doc/source/braintree_gov_uk.md) / braintree.gov.uk
- [Breckland Council](/doc/source/breckland_gov_uk.md) / breckland.gov.uk/mybreckland
- [Cambridge City Council](/doc/source/cambridge_gov_uk.md) / cambridge.gov.uk
- [Canterbury City Council](/doc/source/canterbury_gov_uk.md) / canterbury.gov.uk
- [Central Bedfordshire Council](/doc/source/centralbedfordshire_gov_uk.md) / centralbedfordshire.gov.uk
- [Cheshire East Council](/doc/source/cheshire_east_gov_uk.md) / cheshireeast.gov.uk
- [Chesterfield Borough Council](/doc/source/chesterfield_gov_uk.md) / chesterfield.gov.uk
- [City of York Council](/doc/source/york_gov_uk.md) / york.gov.uk
- [Colchester City Council](/doc/source/colchester_gov_uk.md) / colchester.gov.uk
- [Cornwall Council](/doc/source/cornwall_gov_uk.md) / cornwall.gov.uk
- [Derby City Council](/doc/source/derby_gov_uk.md) / derby.gov.uk
- [East Cambridgeshire District Council](/doc/source/eastcambs_gov_uk.md) / eastcambs.gov.uk
- [East Herts Council](/doc/source/eastherts_gov_uk.md) / eastherts.gov.uk
- [Eastbourne Borough Council](/doc/source/environmentfirst_co_uk.md) / lewes-eastbourne.gov.uk
- [Elmbridge Borough Council](/doc/source/elmbridge_gov_uk.md) / elmbridge.gov.uk
- [Environment First](/doc/source/environmentfirst_co_uk.md) / environmentfirst.co.uk
- [FCC Environment](/doc/source/fccenvironment_co_uk.md) / fccenvironment.co.uk
- [Guildford Borough Council](/doc/source/guildford_gov_uk.md) / guildford.gov.uk
- [Harborough District Council](/doc/source/fccenvironment_co_uk.md) / harborough.gov.uk
- [Harlow Council](/doc/source/harlow_gov_uk.md) / harlow.gov.uk
- [Horsham District Council](/doc/source/horsham_gov_uk.md) / horsham.gov.uk
- [Huntingdonshire District Council](/doc/source/huntingdonshire_gov_uk.md) / huntingdonshire.gov.uk
- [Lewes District Council](/doc/source/environmentfirst_co_uk.md) / lewes-eastbourne.gov.uk
- [London Borough of Lewisham](/doc/source/lewisham_gov_uk.md) / lewisham.gov.uk
- [Manchester City Council](/doc/source/manchester_uk.md) / manchester.gov.uk
- [Middlesbrough Council](/doc/source/middlesbrough_gov_uk.md) / middlesbrough.gov.uk
- [Newcastle City Council](/doc/source/newcastle_gov_uk.md) / community.newcastle.gov.uk
- [Newcastle Under Lyme Borough Council](/doc/source/newcastle_staffs_gov_uk.md) / newcastle-staffs.gov.uk
- [Newport City Council](/doc/source/newport_gov_uk.md) / newport.gov.uk
- [North Somerset Council](/doc/source/nsomerset_gov_uk.md) / n-somerset.gov.uk
- [Nottingham City Council](/doc/source/nottingham_city_gov_uk.md) / nottinghamcity.gov.uk
- [Peterborough City Council](/doc/source/peterborough_gov_uk.md) / peterborough.gov.uk
- [Richmondshire District Council](/doc/source/richmondshire_gov_uk.md) / richmondshire.gov.uk
- [Rushmoor Borough Council](/doc/source/rushmoor_gov_uk.md) / rushmoor.gov.uk
- [Salford City Council](/doc/source/salford_gov_uk.md) / salford.gov.uk
- [Sheffield City Council](/doc/source/sheffield_gov_uk.md) / sheffield.gov.uk
- [South Cambridgeshire District Council](/doc/source/scambs_gov_uk.md) / scambs.gov.uk
- [South Hams District Council](/doc/source/fccenvironment_co_uk.md) / southhams.gov.uk
- [South Norfolk and Broadland Council](/doc/source/south_norfolk_and_broadland_gov_uk.md) / area.southnorfolkandbroadland.gov.uk
- [Southampton City Council](/doc/source/southampton_gov_uk.md) / southampton.gov.uk
- [Stevenage Borough Council](/doc/source/stevenage_gov_uk.md) / stevenage.gov.uk
- [Telford and Wrekin Council](/doc/source/telford_gov_uk.md) / telford.gov.uk
- [Tewkesbury Borough Council](/doc/source/tewkesbury_gov_uk.md) / tewkesbury.gov.uk
- [The Royal Borough of Kingston Council](/doc/source/kingston_gov_uk.md) / kingston.gov.uk
- [Walsall Council](/doc/source/walsall_gov_uk.md) / walsall.gov.uk
- [Waverley Borough Council](/doc/source/waverley_gov_uk.md) / waverley.gov.uk
- [West Berkshire Council](/doc/source/westberks_gov_uk.md) / westberks.gov.uk
- [West Devon Borough Council](/doc/source/fccenvironment_co_uk.md) / westdevon.gov.uk
- [Wiltshire Council](/doc/source/wiltshire_gov_uk.md) / wiltshire.gov.uk
- [Wyre Forest District Council](/doc/source/wyreforestdc_gov_uk.md) / wyreforestdc.gov.uk
</details>

<details>
<summary>United States of America</summary>

- [City of Pittsburgh](/doc/source/pgh_st.md) / pgh.st
- [Republic Services](/doc/source/republicservices_com.md) / republicservices.com
- [Seattle Public Utilities](/doc/source/seattle_gov.md) / myutilities.seattle.gov
</details>

<!--End of country section-->

---

# Installation and Configuration

![hacs badge](https://img.shields.io/badge/HACS-Default-orange)
![hacs installs](https://img.shields.io/endpoint.svg?url=https%3A%2F%2Flauwbier.nl%2Fhacs%2Fwaste_collection_schedule)

The Waste Collection Schedule can be installed via [HACS](https://hacs.xyz/), or by manually copying the [`waste_collection_schedule`](https://github.com/mampfes/hacs_waste_collection_schedule/tree/master/custom_components) directory to Home Assistant's `config/custom_components/` directory. For further details see the [installation and configuration](/doc/installation.md) page, or the [FAQ](/doc/faq.md).

# Contributing To The Project

![python badge](https://img.shields.io/badge/Made%20with-Python-orange)
![github contributors](https://img.shields.io/github/contributors/mampfes/hacs_waste_collection_schedule?color=orange)
![last commit](https://img.shields.io/github/last-commit/mampfes/hacs_waste_collection_schedule?color=orange)
[![Community Discussion](https://img.shields.io/badge/Home%20Assistant%20Community-Discussion-orange)](https://community.home-assistant.io/t/waste-collection-schedule-framework/186492)

There are several ways of contributing to this project, they include:

- Adding new service providers
- Updating or improving the documentation
- Helping answer/fix any issues raised
- Join in with the Home Assistant Community discussion

For further details see [contribution](/doc/contributing.md) guidelines, or take a look at our [online](/doc/online.md) mentions.

<!--
# Development Roadmap
The top 3 things on the development wish-list are:
- [ ] idea #1 - short description
- [ ] idea #2 - short description
- [ ] idea #3 - short description

If you'd like to help with any of these, please raise an [issue](https://github.com/mampfes/hacs_waste_collection_schedule/issues) indicating which item you'd like to work on.
-->

<!--
# Code of Conduct
 Not sure if this is relevant for this project.
-->

# Known Issues

The following waste service providers return errors when running the test_source script:

- `banyule_vic_gov_au`: JSONDecodeError, caused by not supported Captcha wall
- `awn_de`: all tests return 0 entries

If you can fix any of these, please raise a Pull Request with the updates.

---

## Home Assistant Hangs

**Problem:** Home Assistant hangs during restart or configuration check. This occurs typically after Waste Collection Schedule has been added to the configuration.

**Root Cause:** Home Assistant tries to install the required Python packages and fails somehow. This is not an issue of Waste Collection Schedule.

**Solution:** Try to reinstall Waste Collection Schedule (if you are using HACS) or install the required Python packages manually. This list of required packages can be found in [manifest.json](https://github.com/mampfes/hacs_waste_collection_schedule/blob/master/custom_components/waste_collection_schedule/manifest.json#L5).

The actual procedure depends on your Home Assistant installation type.

Example:

```bash
sudo docker exec -it homeassistant /bin/bash
pip list
pip install recurring_ical_events  # in case recurring_ical_events is missing
```

# Licence

![github licence](https://img.shields.io/badge/Licence-MIT-orange)

This project uses the MIT Licence, for more details see the [licence](/doc/licence.md) document.

# Showing Your Appreciation

If you like this project, please give it a star on [GitHub](https://github.com/mampfes/hacs_waste_collection_schedule) or consider becoming a [Sponsor](https://github.com/sponsors/mampfes).
>>>>>>> 2bc3c6b5
<|MERGE_RESOLUTION|>--- conflicted
+++ resolved
@@ -1,1327 +1,833 @@
-<<<<<<< HEAD
-# Waste Collection Schedule
-
-Waste Collection Schedule provides schedules from waste collection service providers to Home Assistant. Additionally, it supports schedules from generic ICS files which can be stored locally or fetched from a web site. There is a high flexibility in providing the information to be displayed.
-
-*For developers:* This framework can be easily enhanced to support further waste collection service providers or other services which provide schedules.
-
-If you like this component, please give it a star on [github](https://github.com/mampfes/hacs_waste_collection_schedule).
-
-## Table of Contents
-
-- [Examples](#examples)
-- [Supported Service Providers](#supported-service-providers)
-- [Installation](#installation)
-- [Configuration](#configuration)
-- [FAQ](#faq)
-- *For developers*: [How to add new sources](#how-to-add-new-sources)
-
-## Examples
-
-A complete example can be found [here](./doc/configuration.yaml).
-
-Per default (without further configuration), the time to the next collection will be shown in an [entity card](https://www.home-assistant.io/lovelace/entity/):
-
-![Default Lovelace Card](./doc/default-entity.png)
-
-You can also setup dedicated entities per waste type and show the schedule in various formats:
-
-![Days to next collections](./doc/days-to-next-collections.png)
-![Date of next collections](./doc/date-of-next-collections.png)
-![Date and days to next collections](./doc/next-collections-date-and-days.png)
-
-The information in the more-info popup can be displayed in different formats:
-
-1. List of upcoming collections:
-
-   ![More info: upcoming](./doc/more-info-upcoming.png)
-
-2. List of waste types and collection date:
-
-   ![More info: waste types](./doc/more-info-appointment-types.png)
-
-[Button Card](https://github.com/custom-cards/button-card) can be used to create individual Lovelace cards:
-
-![Button Card](./doc/button-cards.png)
-
-The collection schedule will be automatically integrated into the Home Assistant calendar:
-![Calendar](./doc/calendar.png)
-
-## Supported Service Providers
-
-Currently the following service providers are supported:
-
-- [Generic ICS / iCal File](./doc/source/ics.md)
-- [Static source](./doc/source/static.md)
-
-### Australia
-
-- [Banyule City Council](./doc/source/banyule_vic_gov_au.md)
-- [Belmont City Council](./doc/source/belmont_wa_gov_au.md)
-- [Brisbane City Council](./doc/source/brisbane_qld_gov_au.md)
-- [Campbelltown City Council](./doc/source/campbelltown_nsw_gov_au.md)
-- [City of Canada Bay Council](./doc/source/canadabay_nsw_gov_au.md)
-- [Inner West Council (NSW)](./doc/source/innerwest_nsw_gov_au.md)
-- [Ku-ring-gai Council](./doc/source/kuringgai_nsw_gov_au.md)
-- [Macedon Ranges Shire Council, Melbourne](./doc/source/mrsc_vic_gov_au.md)
-- [Maroondah City Council](./doc/source/maroondah_vic_gov_au.md)
-- [Melton City Council, Melbourne](./doc/source/melton_vic_gov_au.md)
-- [North Adelaide Waste Management Authority, South Australia](./doc/source/nawma_sa_gov_au.md)
-- [RecycleSmart](./doc/source/recyclesmart_com.md)
-- [Stonnington City Council, Melbourne](./doc/source/stonnington_vic_gov_au.md)
-- [The Hills Council, Sydney](./doc/source/thehills_nsw_gov_au.md)
-- [Wyndham City Council, Melbourne](./doc/source/wyndham_vic_gov_au.md)
-
-### Austria
-
-- [BMV.at](./doc/source/bmv_at.md)
-- [Data.Umweltprofis](./doc/source/data_umweltprofis_at.md)
-- [Korneuburg Stadtservice](./doc/source/korneuburg_stadtservice_at.md)
-- [WSZ-Moosburg.at](./doc/source/wsz_moosburg_at.md)
-
-### Belgium
-
-- [Hygea.be](./doc/source/hygea_be.md)
-- [Recycle! / RecycleApp.be](./doc/source/recycleapp_be.md)
-
-### Canada
-- [City of Toronto](./doc/source/toronto_ca.md)
-
-### Germany
-
-- [Abfall.IO / AbfallPlus.de](./doc/source/abfall_io.md)
-- [AbfallNavi.de (RegioIT.de)](./doc/source/abfallnavi_de.md)
-- [Abfallkalender Würzburg](./doc/source/wuerzburg_de.md)
-- [Abfalltermine Forchheim](./doc/source/abfalltermine_forchheim_de.md)
-- [Abfallwirtschaft Bremen](./doc/source/c_trace_de.md)
-- [Abfallwirtschaft Landkreis Harburg](./doc/source/aw_harburg_de.md)
-- [Abfallwirtschaft Landkreis Wolfenbüttel](./doc/source/alw_wf_de.md)
-- [Abfallwirtschaft Neckar-Odenwald-Kreis](./doc/source/awn_de.md)
-- [Abfallwirtschaft Rendsburg](./doc/source/awr_de.md)
-- [Abfallwirtschaft Stuttgart](./doc/source/stuttgart_de.md)
-- [Abfallwirtschaft Südholstein](./doc/source/awsh_de.md)
-- [Abfallwirtschaft Zollernalbkreis](./doc/source/abfall_zollernalbkreis_de.md)
-- [ART Trier](./doc/source/art_trier_de.md)
-- [AVL Ludwigsburg](./doc/source/avl_ludwigsburg_de.md)
-- [AWB Bad Kreuznach](./doc/source/awb_bad_kreuznach_de.md)
-- [AWB Esslingen](./doc/source/awb_es_de.md)
-- [AWB Landkreis Augsburg](./doc/source/c_trace_de.md)
-- [AWB Limburg-Weilburg](./doc/source/awb_lm_de.md)
-- [AWB Oldenburg](./doc/source/awb_oldenburg_de.md)
-- [AWBKoeln.de](./doc/source/awbkoeln_de.md)
-- [AWIDO-online.de](./doc/source/awido_de.md)
-- [Berlin-Recycling.de](./doc/source/berlin_recycling_de.md)
-- [Bogenschuetz-Entsorgung.de](./doc/source/infeo_at.md)
-- [BSR.de / Berliner Stadtreinigungsbetriebe](./doc/source/bsr_de.md)
-- [C-Trace.de](./doc/source/c_trace_de.md)
-- [Cochem-Zell](./doc/source/cochem_zell_online_de.md)
-- [EGN-Abfallkalender.de](./doc/source/egn_abfallkalender_de.md)
-- [Erlangen-Höchstadt](./doc/source/erlangen_hoechstadt_de.md)
-- [Jumomind.de](./doc/source/jumomind_de.md)
-- [KAEV Niederlausitz](./doc/source/kaev_niederlausitz_de.md)
-- [KWB-Goslar.de](./doc/source/kwb_goslar_de.md)
-- [KWU-Entsorgung](./doc/source/kwu_de.md)
-- [Landkreis-Wittmund.de](./doc/source/landkreis_wittmund_de.md)
-- [Landkreis Rhön Grabfeld](./doc/source/landkreis_rhoen_grabfeld.md)
-- [Landkreis Schwäbisch Hall](./doc/source/lrasha_de.md)
-- [Muellmax.de](./doc/source/muellmax_de.md)
-- [MyMuell App](./doc/source/jumomind_de.md)
-- [Neunkirchen Siegerland](./doc/source/abfall_neunkirchen_siegerland_de.md)
-- [RegioEntsorgung](./doc/source/regioentsorgung_de.md)
-- [Rhein-Hunsrück Entsorgung (RHE)](./doc/source/rh_entsorgung_de.md)
-- [Sector27.de](./doc/source/sector27_de.md)
-- [Stadtreinigung Dresden](./doc/source/stadtreinigung_dresden_de.md)
-- [Stadtreinigung.Hamburg](./doc/source/stadtreinigung_hamburg.md)
-- [Stadtreinigung-Leipzig.de](./doc/source/stadtreinigung_leipzig_de.md)
-- [Stadt-Willich.de](.doc/source/stadt_willich_de.md)
-- [StadtService Brühl](.doc/source/stadtservice_bruehl_de.md)
-- [Städteservice Raunheim Rüsselsheim](./doc/source/staedteservice_de.md)
-- [Südbrandenburgischer Abfallzweckverband](./doc/source/sbazv_de.md)
-- [Umweltbetrieb Stadt Bielefeld](./doc/source/bielefeld_de.md)
-- [WAS Wolfsburg](./doc/source/was_wolfsburg_de.md)
-- [Wermelskirchen](./doc/source/wermelskirchen_de.md)
-- [Zweckverband Abfallwirtschaft Werra-Meißner-Kreis](./doc/source/zva_wmk_de.md)
-
-### Lithuania
-
-- [Kauno švara](./doc/source/grafikai_svara_lt.md)
-
-### Netherlands
-
-- [Ximmio](./doc/source/ximmio_nl.md)
-- [HVCGroep](./doc/source/hvcgroep_nl.md)
-
-### New Zealand
-
-- [Auckland](./doc/source/aucklandcouncil_govt_nz.md)
-- [Christchurch](./doc/source/ccc_govt_nz.md)
-- [Gore, Invercargill & Southland](./doc/source/wastenet_org_nz.md)
-- [Horowhenua District](./doc/source/horowhenua_govt_nz.md)
-- [Waipa District](./doc/source/waipa_nz.md)
-- [Wellington](./doc/source/wellington_govt_nz.md)
-
-### Norway
-
-- [Min Renovasjon](./doc/source/minrenovasjon_no.md)
-- [Oslo Kommune](./doc/source/oslokommune_no.md)
-
-### Poland
-
-- [Warsaw](./doc/source/warszawa19115_pl.md)
-- [Multiple communities - ecoharmonogram](./doc/source/ecoharmonogram_pl.md)
-
-### Sweden
-
-- [Lerum.se](./doc/source/lerum_se.md)
-- [Ronneby Miljöteknik](./doc/source/miljoteknik_se.md)
-- [SSAM.se](./doc/source/ssam_se.md)
-- [Sysav.se](./doc/source/sysav_se.md)
-- [Vasyd.se](./doc/source/vasyd_se.md)
-
-### Switzerland
-
-- [A-Region.ch](./doc/source/a_region_ch.md)
-- [Lindau.ch](./doc/source/lindau_ch.md)
-- [Münchenstein](./doc/source/muenchenstein_ch.md)
-
-### United States of America
-
-- [PGH.ST](./doc/source/pgh_st.md)
-- [Republic Services](./doc/source/republicservices_com.md)
-- [Seattle Public Utilities](./doc/source/seattle_gov.md)
-
-### United Kingdom
-
-- [Bracknell Forest Council - bracknell-forest.gov.uk](./doc/source/bracknell_forest_gov_uk.md)
-- [Bradford Metropolitan District Council - bradford.gov.uk](./doc/source/bradford_gov_uk.md)
-- [Braintree District Council - bracknell-forest.gov.uk](./doc/source/braintree_gov_uk.md)
-- [Cambridge City Council - cambridge.gov.uk](./doc/source/cambridge_gov_uk.md)
-- [Canterbury City Council - canterbury.gov.uk](./doc/source/canterbury_gov_uk.md)
-- [Cheshire East Council - cheshireeast.gov.uk](./doc/source/cheshire_east_gov_uk.md)
-- [Chesterfield Borough Council - chesterfield.gov.uk](./doc/source/chesterfield_gov_uk.md)
-- [Colchester Borough Council - colchester.gov.uk](./doc/source/colchester_gov_uk.md)
-- [Cornwall Council - cornwall.gov.uk](./doc/source/cornwall_gov_uk.md)
-- [Derby City Council](./doc/source/derby_gov_uk.md)
-- [Eastbourne Borough Council - lewes-eastbourne.gov.uk](./doc/source/environmentfirst_co_uk.md)
-- [Elmbridge Borough Council - elmbridge_gov_uk](./doc/source/elmbridge_gov_uk.md)
-- [Guildford Borough Council - guildford.gov.uk](./doc/source/guildford_gov_uk.md)
-- [Harborough District Council - www.harborough.gov.uk](./doc/source/fccenvironment_co_uk.md)
-- [Huntingdonshire District Council - huntingdonshire.gov.uk](./doc/source/huntingdonshire_gov_uk.md)
-- [The Royal Borough of Kingston - kingston.gov.uk](./doc/source/kingston_gov_uk.md)
-- [Lewes District Council - lewes-eastbourne.gov.uk](./doc/source/environmentfirst_co_uk.md)
-- [London Borough of Lewisham - lewisham.gov.uk](.doc/source/lewisham_gov_uk.md)
-- [Manchester City Council - manchester.gov.uk](./doc/source/manchester_uk.md)
-- [Middlesbrough Countil - middlesbrough.gov.uk](./doc/source/middlesbrough_gov_uk.md)
-- [Newcastle City Council - newcastle.gov.uk](./doc/source/newcastle_gov_uk.md)
-- [North Somerset Council - n-somerset.gov.uk](./doc/source/nsomerset_gov_uk.md)
-- [Nottingham City Council - nottinghamcity.gov.uk](./doc/source/nottingham_city_gov_uk.md)
-- [Peterborough City Council - peterborough.gov.uk](./doc/source/peterborough_gov_uk.md)
-- [Richmondshire District Council - richmondshire.gov.uk](./doc/source/richmondshire_gov_uk.md)
-- [Rushmoor Borough Council - rushmoor.gov.uk](./doc/source/rushmoor_gov_uk.md)
-- [Sheffield City Council - sheffield.gov.uk](./doc/source/sheffield_gov_uk.md)
-- [Stockport Metropolitan Borough Council - stockport.gov.uk](./doc/source/stockport.gov.uk)
-- [South Cambridgeshire District Council - scambs.gov.uk](./doc/source/scambs_gov_uk.md)
-- [South Norfolk and Broadland Council - southnorfolkandbroadland.gov.uk](./doc/source/south_norfolk_and_broadland_gov_uk.md)
-- [Stevenage Borough Council - stevenage.gov.uk](./doc/source/stevenage_gov_uk.md)
-- [Tewkesbury Borough Council](./doc/source/tewkesbury_gov_uk.md)
-- [City of York Council - york.gov.uk](./doc/source/york_gov_uk.md)
-- [Walsall Council - walsall.gov.uk](./doc/source/walsall_gov_uk.md)
-- [West Berkshire Council - westberks.gov.uk](./doc/source/westberks_gov_uk.md)
-- [Wiltshire Council - wiltshire.gov.uk](./doc/source/wiltshire_gov_uk.md)
-
-## Installation
-
-1. Ensure that [HACS](https://github.com/hacs/integration) is installed.
-2. Install the "Waste Collection Schedule" integration.
-3. [Configure the integration](#configuration).
-4. Restart Home Assistant.
-
-In case you would like to install manually:
-
-1. Copy the folder `waste_collection_schedule` to `custom_components` in your Home Assistant `config` folder.
-2. [Configure the integration](#configuration).
-3. Restart Home Assistant.
-
-## Configuration
-
-The configuration consists of two entries in the file `configuration.yaml`:
-
-1. Source configuration
-
-   For each service provider, a source has to be added to the configuration. The source takes care of the arguments which are required to get the correct information from the service provider's web page, e.g. district, city, street, house number, etc.
-
-   If you have to fetch data from multiple service providers, you have to add multiple sources. You can also add the same service provider multiple times (which only makes sense if you use this with different arguments), e.g. if you are looking for displaying the waste collection schedules for multiple districts.
-
-2. Sensor configuration
-
-   A sensor is used to visualize the retrieved information, e.g. waste type, next collection date or number of days to next collection. The sensor state (which is shown in a Lovelace card) can be customized using templates. As an example, you may display the collection type only or the next collection date or a combination of all available information.
-
-   You can also add multiple sensors per source if you are going to display the information in separate entities like the available collection types or the next collection date.
-
-   If you are looking for displaying one entity per collection type, you just have to add one sensor per collection type.
-
-## 1. Configure the source(s)
-
-```yaml
-waste_collection_schedule:
-  sources:
-    - name: SOURCE
-      args:
-        SOURCE_SPECIFIC_ARGUMENTS
-      customize:
-        - type: TYPE
-          alias: ALIAS
-          show: SHOW
-          icon: ICON
-          picture: PICTURE
-          use_dedicated_calendar: USE_DEDICATED_CALENDAR
-          dedicated_calendar_title: DEDICATED_CALENDAR_TITLE
-      calendar_title: CALENDAR_TITLE
-  fetch_time: FETCH_TIME
-  random_fetch_time_offset: RANDOM_FETCH_TIME_OFFSET
-  day_switch_time: DAY_SWITCH_TIME
-  separator: SEPARATOR
-```
-
-### Configuration Variables
-
-**sources**
-
-*(list) (required)*
-
-List of service providers (waste collectors). See [Source Configuration Variables](#source-configuration-variables) for a list of available configuration variables.
-
-**fetch_time**
-
-*(time) (optional, default: ```"01:00"```)*
-
-Time of day when to fetch new data from the source. Data will be fetched once per day.
-
-**random_fetch_time_offset**
-
-*(int) (optional, default: ```60```)*
-
-Random offset to the `fetch_time` in minutes. Used to distribute the fetch commands of all Home Assistant instances over a larger period of time to avoid peak loads at the service providers.
-
-**day_switch_time**
-
-*(time) (optional, default: ```"10:00"```)*
-
-Time of day when today's collection is going to expire and hence will not be displayed anymore.
-
-How it works: If you set the ```day_switch_time``` to 10:00 the sensor will display today's collections until 10:00. After 10:00, today's collections will not be displayed anymore.
-
-**separator**
-
-*(string) (optional, default: ```", "```)*
-
-Used to join entries if there are multiple entries for one day (n/a if value_templates are used).
-
-### Source Configuration Variables
-
-**name**
-
-*(string) (required)*
-
-Name of the source (service provider). Equates to the file name (without ```.py```) of the source. See [Supported Service Providers](#supported-service-providers) for a list of available sources.
-
-**args**
-
-*(dict) (optional)*
-
-Source (service provider) specific arguments, e.g. district, city, street, waste type, etc. See [Supported Service Providers](#supported-service-providers) for details.
-
-**customize**
-
-*(dict) (optional)*
-
-Used to customize the retrieved data from a source (service provider). See [Customize Source](#customize-source) for a list of available configuration variables.
-
-**calendar_title**
-
-*(string) (optional)*
-
-Alternative title for source in Home Assistant calendar.
-
-### Customize Source
-
-Used to customize the retrieved data from a source (service provider).
-
-**type**
-
-*(dict) (required)*
-
-Type of waste as it has been retrieved by the source (service provider).
-
-**alias**
-
-*(string) (optional, default: ```None```)*
-
-Optional, usually better readable name for type of waste to be collected.
-
-**show**
-
-*(boolean) (optional, default: ```True```)*
-
-Show or hide collections with the given waste type.
-
-**icon**
-
-*(string) (optional, default: ```None```)*
-
-Alternative icon for waste type.
-
-**picture**
-
-*(string) (optional, default: ```None```)*
-
-Optional picture for waste type.
-
-**use_dedicated_calendar**
-
-*(boolean) (optional, default: ```False```)*
-
-Create a dedicated calendar for this type.
-
-**dedicated_calendar_title**
-
-*(string) (optional, default: ```None```)*
-
-Optional title of the dedicated calendar. If not set, the waste type will be used.
-
-## 2. Add sensor(s) to a source
-
-Add the following lines to your `configuration.yaml` file:
-
-```yaml
-sensor:
-  - platform: waste_collection_schedule
-    source_index: SOURCE_INDEX
-    name: NAME
-    details_format: DETAILS_FORMAT
-    count: COUNT
-    leadtime: LEADTIME
-    value_template: VALUE_TEMPLATE
-    date_template: DATE_TEMPLATE
-    add_days_to: ADD_DAYS_TO
-    types:
-      - Waste Type 1
-      - Waste Type 2
-```
-
-### Configuration Variables
-
-**source_index**
-
-*(integer or list of integers) (optional, default: ```0```)*
-
-Reference to source (service provider). Used to assign a sensor to a specific source. Only required if you defined more than one source. The first defined source in `configuration.yaml` has the source_index 0, the second source 1, ...
-If you want to have a sensor which combines the data from multiple sources, just add a list of sources here.
-Example:
-```yaml
-    source_index: [0, 1]
-#or
-    source_index:
-      - 0
-      - 1
-```
-
-**name**
-
-*(string) (required)*
-
-Name of the sensor.
-
-**details_format**
-
-*(string) (optional, default: ```"upcoming"```)*
-
-Used to specify the format of the information displayed in the more-info popup of a Lovelace card.
-
-Possible choices:
-
-- ```upcoming``` shows a list of upcoming collections.
-
-  ![Upcoming](./doc/more-info-upcoming.png)
-
-- ```appointment_types``` shows a list of waste types and their next collection date.
-
-  ![Waste Types](/doc/more-info-appointment-types.png)
-
-- ```generic``` provides all attributes as generic Python data types. This can be used by a specialized Lovelace card (which doesn't exist so far).
-
-  ![Generic](./doc/more-info-generic.png)
-
-**count**
-
-*(integer) (optional, default = infinite)*
-
-Used to limit the number of collections displayed in the more-info popup of a Lovelace card by ```count```.
-
-**leadtime**
-
-*(integer) (optional, default = infinite)*
-
-Used to limit the number of collections displayed in the more-info popup of a Lovelace card. Only collections within the next ```leadtime``` days will be displayed.
-
-**value_template**
-
-*(string) (optional)*
-
-Template string used to format the state of an entity.
-
-See [Template Variables](#template-variables) for a list of available variables.
-
-**date_template**
-
-*(string) (optional)*
-
-Template string used to format collection dates within the more-info popup.
-
-See [Template Variables](#template-variables) for a list of available variables.
-
-**add_days_to**
-
-*(boolean) (optional, default: ```False```)*
-
-Adds an attribute with the label `daysTo` and the number of days to the next collection to the entity state of the source.
-
-**types**
-
-*(list of strings) (optional)*
-
-Used to filter waste types. The sensor will only display collections with these type(s).
-
-## Template Variables
-
-The following variables can be used within `value_template` and `date_template`:
-
-| Variable           | Description        | Type                                                                           | Comments                                                                                                         |
-|--------------------|--------------------|--------------------------------------------------------------------------------|------------------------------------------------------------------------------------------------------------------|
-| ```value.date```   | Collection date    | [datetime.date](https://docs.python.org/3/library/datetime.html#datetime.date) | Use [strftime](https://docs.python.org/3/library/datetime.html#strftime-strptime-behavior) to format the output. |
-| ```value.daysTo``` | Days to collection | int                                                                            | 0 = today, 1 = tomorrow, ...                                                                                     |
-| ```value.types```  | Waste types        | list of strings                                                                | Use `join` filter to join types.                                                                                 |
-
-## FAQ
-
-### 1. My Service Provider isn't supported. What can I do?
-
-1. A lot of service providers provide ICS/iCal data as downloads or persistent links. This can be used together with the generic [iCS/iCal](https://github.com/mampfes/hacs_waste_collection_schedule/blob/master/doc/source/ics.md) source.
-
-2. In case your schedule follows a static schema, you can use the [static](https://github.com/mampfes/hacs_waste_collection_schedule/blob/master/doc/source/static.md) source.
-
-3. Implement a new [source](https://github.com/mampfes/hacs_waste_collection_schedule#how-to-add-new-sources) and create a PR.
-
-4. Raise an [issue](https://github.com/mampfes/hacs_waste_collection_schedule/issues).
-
-### 2. How do I format dates?
-
-Use [strftime](https://docs.python.org/3/library/datetime.html#strftime-strptime-behavior) in `value_template` or `date_template`:
-
-```yaml
-# returns "20.03.2020"
-value_template: '{{value.date.strftime("%d.%m.%Y")}}'
-date_template: '{{value.date.strftime("%d.%m.%Y")}}'
-
-# returns "03/20/2020"
-value_template: '{{value.date.strftime("%m/%d/%Y")}}'
-date_template: '{{value.date.strftime("%m/%d/%Y")}}'
-
-# returns "Fri, 03/20/2020"
-value_template: '{{value.date.strftime("%a, %m/%d/%Y")}}'
-date_template: '{{value.date.strftime("%a, %m/%d/%Y")}}'
-```
-
-### 3. How do I show the number of days to the next collection?
-
-Set `value_template` within the sensor configuration:
-
-```yaml
-value_template: 'in {{value.daysTo}} days'
-```
-
-### 4. How do I show *Today* / *Tomorrow* instead of *in 0/1 days*?
-
-Set `value_template` within the sensor configuration:
-
-```yaml
-# returns "Today" if value.daysTo == 0
-# returns "Tomorrow" if value.daysTo == 1
-# returns "in X days" if value.daysTo > 1
-value_template: '{% if value.daysTo == 0 %}Today{% elif value.daysTo == 1 %}Tomorrow{% else %}in {{value.daysTo}} days{% endif %}'
-```
-
-### 5. How do I join waste types in a `value_template`?
-
-Use the `join` filter:
-
-```yaml
-# returns "Garbage, Recycle"
-value_template: '{{value.types|join(", ")}}'
-
-# returns "Garbage+Recycle"
-value_template: '{{value.types|join("+")}}'
-```
-
-Note: If you don't specify a `value_template`, waste types will be joined using the `separator` configuration variable.
-
-### 6. How do I setup a sensor which shows only the days to the next collection?
-
-Set `value_template` within the sensor configuration:
-
-```yaml
-value_template: '{{value.daysTo}}'
-```
-
-### 7. How do I setup a sensor which shows only the date of the next collection?
-
-Set `value_template` within the sensor configuration:
-
-```yaml
-value_template: '{{value.date.strftime("%m/%d/%Y")}}'
-```
-
-### 8. How do I configure a sensor which shows only the waste type of the next collection?
-
-Set `value_template` within the sensor configuration:
-
-```yaml
-value_template: '{{value.types|join(", ")}}'
-```
-
-### 9. How do I configure a sensor to show only collections of a specific waste type?
-
-Set `types` within the sensor configuration:
-
-```yaml
-sensor:
-  - platform: waste_collection_schedule
-    name: next_garbage_collection
-    types:
-      - Garbage
-
-  - platform: waste_collection_schedule
-    name: next_recycle_collection
-    types:
-      - Recycle
-```
-
-Note: If you have set an alias for a waste type, you must use the alias name.
-
-### 10. How can I rename an waste type?
-
-Set `alias` in the customize section of a source:
-
-```yaml
-waste_collection_schedule:
-  sources:
-    - name: NAME
-      customize:
-        - type: Very long garbage name
-          alias: Garbage
-        - type: Very long recycle name
-          alias: Recycle
-```
-
-### 11. How can I hide inappropriate waste types?
-
-Set `show` configuration variable to *false* in the customize section of a source:
-
-```yaml
-waste_collection_schedule:
-  sources:
-    - name: NAME
-      customize:
-        - type: Inappropriate Waste Type
-          show: false
-```
-
-### 12. How do I show a colored Lovelace card depending on the due date?
-
-You can use [Button Card](https://github.com/custom-cards/button-card) to create a colored Lovelace cards:
-
-![Button Card](./doc/button-cards.png)
-
-```yaml
-# configuration.yaml
-sensor:
-  - platform: waste_collection_schedule
-    name: MyButtonCardSensor
-    value_template: '{{value.types|join(", ")}}|{{value.daysTo}}|{{value.date.strftime("%d.%m.%Y")}}|{{value.date.strftime("%a")}}'
-```
-
-```yaml
-# button-card configuration
-type: 'custom:button-card'
-entity: sensor.mybuttoncardsensor
-layout: icon_name_state2nd
-show_label: true
-label: |
-  [[[
-    var days_to = entity.state.split("|")[1]
-    if (days_to == 0)
-    { return "Today" }
-    else if (days_to == 1)
-    { return "Tomorrow" }
-    else
-    { return "in " + days_to + " days" }
-  ]]]
-show_name: true
-name: |
-  [[[
-    return entity.state.split("|")[0]
-  ]]]
-state:
-  - color: red
-    operator: template
-    value: '[[[ return entity.state.split("|")[1] == 0 ]]]'
-  - color: orange
-    operator: template
-    value: '[[[ return entity.state.split("|")[1] == 1 ]]]'
-  - value: default
-```
-
-### 13. Can I also use the **Garbage Collection Card** instead?
-
-Yes, the [Garbage Collection Card](https://github.com/amaximus/garbage-collection-card) can also be used with *Waste Collection Schedule*:
-
-```yaml
-# configuration.yaml
-sensor:
-  - platform: waste_collection_schedule
-    name: garbage_days
-    details_format: appointment_types
-    value_template: "{{ value.daysTo }}"
-    types:
-      - Garbage
-
-  - platform: template
-    sensors:
-      garbage:
-        value_template: >
-          {% if states('sensor.garbage_days')|int > 2 %}
-            2
-          {% else %}
-            {{ states('sensor.garbage_days')|int }}
-          {% endif %}
-        attribute_templates:
-          next_date: "{{ state_attr('sensor.garbage_days', 'Garbage') }}"
-          days: "{{ states('sensor.garbage_days')|int }}"
-```
-
-```yaml
-# garbage-collection-card configuration
-entity: sensor.garbage
-type: 'custom:garbage-collection-card'
-```
-
-### 14. How can I sort waste type specific entities?
-
-Prerequisites: You already have dedicated sensors per waste type and want to show the sensor with the next collection in a Lovelace card.
-
-Add `add_days_to: True` to the configuration of all sensors you want to sort. This will add the attribute `daysTo` which can be used by e.g. [auto-entities](https://github.com/thomasloven/lovelace-auto-entities) to sort entities by day of next collection.
-
-### 15. How can I disable the calendar?
-
-If you don't like the calendar provided by Waste Collection Schedule or you have configured some dedicated calendars per waste type and therefore don't need the global calendar any more, you can disable it so that it doesn't show up in the Calendar Dashboard any more:
-
-Go to `Settings` --> `Entities` and select the calendar entity provided by Waste Collection Schedule. Now disable it using the menu items.
-
-[![entities](https://my.home-assistant.io/badges/entities.svg)](https://my.home-assistant.io/redirect/entities/)
-
-### 16. I have configured multiple sources, but the sensors show only *UNAVAILABLE*
-
-You probably missed to add `source_index` to the sensor configuration.
-
-## How to add new sources
-
-1. Create a new source in folder `custom_components/waste_collection_schedule/waste_collection_schedule/source` with the lower case url of your service provider (e.g. `abc_com.py` for `http://www.abc.com`).
-2. Don't forget to add test cases (= sample data to query the service api).
-3. Run `test_sources.py` script to ensure that your source works.
-4. Add documentation in folder `docs/source` and add a link to your new source on `README.md` and `info.md`.
-
-### Guidelines
-
-- A source shall return data for all available waste types. A source shall **not** provide a configuration option to limit the returned waste types.
-- A source shall return data for the entire available period (including past). A source shall **not** provide a configuration option to limit the requested period.
-
-Filtering of data for waste types or time periods is a functionality of the framework and shall not be done by a source.
-
-### Source Code Example
-
-Example for `abc_com.py`:
-
-```py
-import datetime
-from waste_collection_schedule import Collection
-
-
-DESCRIPTION = "Example source for abc.com"  # Describe your source
-URL = "abc.com"    # Insert url to service homepage
-TEST_CASES = { # Insert arguments for test cases using test_sources.py script
-    "TestName": {"arg1": 100, "arg2": "street"}
-}
-
-
-class Source:
-    def __init__(self, arg1, arg2): # argX correspond to the args dict in the source configuration
-        self._arg1 = arg1
-        self._arg2 = arg2
-
-    def fetch(self):
-        entries = []
-
-        entries.append(
-            Collection(
-                datetime.datetime(2020, 4, 11),
-                "Waste Type",
-            )
-        )
-
-        return entries
-```
-
-See also: [custom_components/waste_collection_schedule/waste_collection_schedule/source/example.py](./custom_components/waste_collection_schedule/waste_collection_schedule/source/example.py)
-
-### Debugging
-
-Debugging a source within Home Assistant is not recommended because startup of HA is far too slow for fast debugging cycles.
-
-Instead, there is a test fixture which allows to run a source from the command line. The fixture is a Python script which is located here:
-
-`custom_components/waste_collection_schedule/waste_collection_schedule/test/test_sources.py`.
-
-The script uses the test cases defined in the source file and runs the source with the arguments of every test case.
-
-By default (without additional arguments), the script tests every source file in the `source` folder and prints the number of found entries for every test case.
-
-Example output for `abfall_io`:
-
-```text
-Testing source abfall_io ...
-  found 269 entries for Waldenbuch
-  found 55 entries for Landshut
-  found 101 entries for Schoenmackers
-  found 139 entries for Freudenstadt
-  found 190 entries for Ludwigshafen am Rhein
-```
-
-The script supports the following options:
-
-| Option | Argument | Description                                                                                                                                     |
-|--------|----------|-------------------------------------------------------------------------------------------------------------------------------------------------|
-| `-s`   | SOURCE   | [Source name](https://github.com/mampfes/hacs_waste_collection_schedule#source-configuration-variables) (source file name without ending `.py`) |
-| `-l`   | -        | List all found dates                                                                                                                            |
-| `-i`   | -        | Add icon name to output. Only effective together with `-l`.                                                                                     |
-
-For debugging purposes of a single source, it is recommended to use the `-s SOURCE` option.
-
-Example for `abc_com.py`:
-
-```bash
-test_sources.py -s abc_com -l -i
-```
-
-## Videos
-
-There are some videos on YouTube:
-
-### German
-
-- [Bunte Mülltonnenerinnerung mit Home Assistant](https://youtu.be/MzQgARDvRww)
-- [Abfall Kalender in Home Assistant mit Erinnerung in Home Assistant](https://youtu.be/aCKLKGYiA7w)
-
-Please note that all these videos are **not** created by the developer of this component and therefore may be outdated, point in the wrong direction or contain errors. If you have questions, please create an issue here on GitHub. Do not ask your question in the YouTube comments because you may get wrong answers there.
-=======
-<!-- GitHub Markdown Reference: https://docs.github.com/en/get-started/writing-on-github/getting-started-with-writing-and-formatting-on-github -->
-
-<img src="/images/icon.png" alt="Waste Collection Schedule logo" title="Waste Collection Schedule" align="right" height="60" />
-
-# Waste Collection Schedule
-
-**A custom component for Home Assistant that retrieves waste collection schedules from a wide range of service providers.**
-
-<img src="/images/wcs_animated.gif" alt="Waste Collection Schedule animation" title="Waste Collection Schedule" align="right" height="200" />
-
-Waste collection schedules from service provider web sites are updated daily, derived from local ICS/iCal files, or generated from user-specified dates or regularly repeating date patterns. The Home Assistant built-in Calendar is automatically populated with schedules, and there is a high degree of flexibility in how information can be format and displayed in entity cards or pop-ups. The framework can easily be extended to support additional waste collection service providers, or other services which provide schedules.
-
-# Supported Service Providers
-
-Waste collection schedules in the following formats and countries are supported. Click on the section heading to view details of individual service providers.
-
-<details>
-<summary>ICS/iCal and User-Specified</summary>
-
-- [Generic ICS / iCal File](/doc/source/ics.md)
-- [User Specified](/doc/source/static.md)
-</details>
-
-<!--Begin of country section-->
-<details>
-<summary>Australia</summary>
-
-- [Banyule City Council](/doc/source/banyule_vic_gov_au.md) / banyule.vic.gov.au
-- [Belmont City Council](/doc/source/belmont_wa_gov_au.md) / belmont.wa.gov.au
-- [Brisbane City Council](/doc/source/brisbane_qld_gov_au.md) / brisbane.qld.gov.au
-- [Campbelltown City Council](/doc/source/campbelltown_nsw_gov_au.md) / campbelltown.nsw.gov.au
-- [City of Canada Bay Council](/doc/source/canadabay_nsw_gov_au.md) / canadabay.nsw.gov.au
-- [Gold Coast City Council](/doc/source/goldcoast_qld_gov_au.md) / goldcoast.qld.gov.au
-- [Inner West Council (NSW)](/doc/source/innerwest_nsw_gov_au.md) / innerwest.nsw.gov.au
-- [Ipswich City Council](/doc/source/ipswich_qld_gov_au.md) / ipswich.qld.gov.au
-- [Ku-ring-gai Council](/doc/source/kuringgai_nsw_gov_au.md) / krg.nsw.gov.au
-- [Macedon Ranges Shire Council](/doc/source/mrsc_vic_gov_au.md) / mrsc.vic.gov.au
-- [Maribyrnong Council (VIC)](/doc/source/maribyrnong_vic_gov_au.md) / maribyrnong.vic.gov.au/Residents/Bins-and-recycling
-- [Maroondah City Council](/doc/source/maroondah_vic_gov_au.md) / maroondah.vic.gov.au
-- [Melton City Council](/doc/source/melton_vic_gov_au.md) / melton.vic.gov.au
-- [Nillumbik Shire Council](/doc/source/nillumbik_vic_gov_au.md) / nillumbik.vic.gov.au
-- [North Adelaide Waste Management Authority](/doc/source/nawma_sa_gov_au.md) / nawma.sa.gov.au
-- [RecycleSmart](/doc/source/recyclesmart_com.md) / recyclesmart.com
-- [Stonnington City Council](/doc/source/stonnington_vic_gov_au.md) / stonnington.vic.gov.au
-- [The Hills Shire Council, Sydney](/doc/source/thehills_nsw_gov_au.md) / thehills.nsw.gov.au
-- [Wyndham City Council, Melbourne](/doc/source/wyndham_vic_gov_au.md) / wyndham.vic.gov.au
-</details>
-
-<details>
-<summary>Austria</summary>
-
-- [Burgenländischer Müllverband](/doc/source/bmv_at.md) / bmv.at
-- [infeo](/doc/source/infeo_at.md) / infeo.at
-- [Stadtservice Korneuburg](/doc/source/korneuburg_stadtservice_at.md) / korneuburg.gv.at
-- [Umweltprofis](/doc/source/data_umweltprofis_at.md) / umweltprofis.at
-- [WSZ Moosburg](/doc/source/wsz_moosburg_at.md) / wsz-moosburg.at
-</details>
-
-<details>
-<summary>Belgium</summary>
-
-- [Hygea](/doc/source/hygea_be.md) / hygea.be
-- [Recycle!](/doc/source/recycleapp_be.md) / recycleapp.be
-</details>
-
-<details>
-<summary>Canada</summary>
-
-- [City of Toronto](/doc/source/toronto_ca.md) / toronto.ca
-</details>
-
-<details>
-<summary>Germany</summary>
-
-- [Abfall Stuttgart](/doc/source/stuttgart_de.md) / service.stuttgart.de
-- [Abfall-Wirtschafts-Verband Nordschwaben](/doc/source/awido_de.md) / awv-nordschwaben.de
-- [Abfall.IO / AbfallPlus](/doc/source/abfall_io.md) / abfallplus.de
-- [Abfallbewirtschaftung Ostalbkreis](/doc/source/abfall_io.md) / goa-online.de
-- [Abfallkalender Würzburg](/doc/source/wuerzburg_de.md) / wuerzburg.de
-- [AbfallNavi (RegioIT.de)](/doc/source/abfallnavi_de.md) / regioit.de
-- [Abfalltermine Forchheim](/doc/source/abfalltermine_forchheim_de.md) / abfalltermine-forchheim.de
-- [Abfallwirtschaft Alb-Donau-Kreis](/doc/source/buergerportal_de.md) / aw-adk.de
-- [Abfallwirtschaft Lahn-Dill-Kreises](/doc/source/awido_de.md) / awld.de
-- [Abfallwirtschaft Landkreis Böblingen](/doc/source/abfall_io.md) / awb-bb.de
-- [Abfallwirtschaft Landkreis Freudenstadt](/doc/source/abfall_io.md) / awb-fds.de
-- [Abfallwirtschaft Landkreis Harburg](/doc/source/aw_harburg_de.md) / landkreis-harburg.de
-- [Abfallwirtschaft Landkreis Kitzingen](/doc/source/abfall_io.md) / abfallwelt.de
-- [Abfallwirtschaft Landkreis Landsberg am Lech](/doc/source/abfall_io.md) / abfallberatung-landsberg.de
-- [Abfallwirtschaft Landkreis Wolfenbüttel](/doc/source/alw_wf_de.md) / alw-wf.de
-- [Abfallwirtschaft Neckar-Odenwald-Kreis](/doc/source/awn_de.md) / awn-online.de
-- [Abfallwirtschaft Nürnberger Land](/doc/source/nuernberger_land_de.md) / nuernberger-land.de
-- [Abfallwirtschaft Ortenaukreis](/doc/source/abfall_io.md) / abfallwirtschaft-ortenaukreis.de
-- [Abfallwirtschaft Rems-Murr](/doc/source/awido_de.md) / abfallwirtschaft-rems-murr.de
-- [Abfallwirtschaft Rendsburg](/doc/source/awr_de.md) / awr.de
-- [Abfallwirtschaft Stadt Fürth](/doc/source/abfallwirtschaft_fuerth_eu.md) / abfallwirtschaft.fuerth.eu
-- [Abfallwirtschaft Stadt Nürnberg](/doc/source/abfallnavi_de.md) / nuernberg.de
-- [Abfallwirtschaft Südholstein](/doc/source/awsh_de.md) / awsh.de
-- [Abfallwirtschaft Werra-Meißner-Kreis](/doc/source/zva_wmk_de.md) / zva-wmk.de
-- [Abfallwirtschaft Zollernalbkreis](/doc/source/abfall_zollernalbkreis_de.md) / abfallkalender-zak.de
-- [Abfallwirtschafts-Zweckverband des Landkreises Hersfeld-Rotenburg](/doc/source/awido_de.md) / azv-hef-rof.de
-- [Abfallwirtschaftsbetrieb Bergisch Gladbach](/doc/source/abfallnavi_de.md) / bergischgladbach.de
-- [Abfallwirtschaftsbetrieb Esslingen](/doc/source/awb_es_de.md) / awb-es.de
-- [Abfallwirtschaftsbetrieb Landkreis Ahrweiler](/doc/source/meinawb_de.md) / meinawb.de
-- [Abfallwirtschaftsbetrieb Landkreis Altenkirchen](/doc/source/awido_de.md) / awb-ak.de
-- [ALBA Berlin](/doc/source/abfall_io.md) / berlin.alba.info
-- [ART Trier](/doc/source/art_trier_de.md) / art-trier.de
-- [ASO Abfall-Service Osterholz](/doc/source/abfall_io.md) / aso-ohz.de
-- [AWA Entsorgungs GmbH](/doc/source/abfallnavi_de.md) / awa-gmbh.de
-- [AWB Bad Kreuznach](/doc/source/awb_bad_kreuznach_de.md) / app.awb-bad-kreuznach.de
-- [AWB Köln](/doc/source/awbkoeln_de.md) / awbkoeln.de
-- [AWB Landkreis Augsburg](/doc/source/c_trace_de.md) / awb-landkreis-augsburg.de
-- [AWB Landkreis Bad Dürkheim](/doc/source/awido_de.md) / awb.kreis-bad-duerkheim.de
-- [AWB Landkreis Fürstenfeldbruck](/doc/source/awido_de.md) / awb-ffb.de
-- [AWB Landkreis Göppingen](/doc/source/abfall_io.md) / awb-gp.de
-- [AWB Oldenburg](/doc/source/awb_oldenburg_de.md) / oldenburg.de
-- [AWB Westerwaldkreis](/doc/source/abfall_io.md) / wab.rlp.de
-- [AWG Kreis Warendorf](/doc/source/abfallnavi_de.md) / awg-waf.de
-- [AWIDO Online](/doc/source/awido_de.md) / awido-online.de
-- [Bergischer Abfallwirtschaftverbund](/doc/source/abfallnavi_de.md) / bavweb.de
-- [Berlin Recycling](/doc/source/berlin_recycling_de.md) / berlin-recycling.de
-- [Berliner Stadtreinigungsbetriebe](/doc/source/bsr_de.md) / bsr.de
-- [Bielefeld](/doc/source/bielefeld_de.md) / bielefeld.de
-- [Bogenschütz Entsorgung](/doc/source/infeo_at.md) / bogenschuetz-entsorgung.de
-- [Bremener Stadreinigung](/doc/source/c_trace_de.md) / die-bremer-stadtreinigung.de
-- [Bürgerportal](/doc/source/buergerportal_de.md) / c-trace.de
-- [C-Trace](/doc/source/c_trace_de.md) / c-trace.de
-- [Dillingen Saar](/doc/source/dillingen_saar_de.md) / dillingen-saar.de
-- [Dinslaken](/doc/source/abfallnavi_de.md) / dinslaken.de
-- [EGN Abfallkalender](/doc/source/egn_abfallkalender_de.md) / egn-abfallkalender.de
-- [EGW Westmünsterland](/doc/source/abfallnavi_de.md) / egw.de
-- [Entsorgungsbetriebe Essen](/doc/source/abfall_io.md) / ebe-essen.de
-- [Gemeinde Lindlar](/doc/source/abfallnavi_de.md) / lindlar.de
-- [Gemeinde Roetgen](/doc/source/abfallnavi_de.md) / roetgen.de
-- [Gemeinde Unterhaching](/doc/source/awido_de.md) / unterhaching.de
-- [Göttinger Entsorgungsbetriebe](/doc/source/abfall_io.md) / geb-goettingen.de
-- [Gütersloh](/doc/source/abfallnavi_de.md) / guetersloh.de
-- [Halver](/doc/source/abfallnavi_de.md) / halver.de
-- [Jumomind](/doc/source/jumomind_de.md) / jumomind.de
-- [KAEV Niederlausitz](/doc/source/kaev_niederlausitz.md) / kaev.de
-- [Kreis Coesfeld](/doc/source/abfallnavi_de.md) / wbc-coesfeld.de
-- [Kreis Heinsberg](/doc/source/abfallnavi_de.md) / kreis-heinsberg.de
-- [Kreis Pinneberg](/doc/source/abfallnavi_de.md) / kreis-pinneberg.de
-- [Kreiswirtschaftsbetriebe Goslar](/doc/source/kwb_goslar_de.md) / kwb-goslar.de
-- [KV Cochem-Zell](/doc/source/buergerportal_de.md) / cochem-zell-online.de
-- [KWU Entsorgung Landkreis Oder-Spree](/doc/source/kwu_de.md) / kwu-entsorgung.de
-- [Landkreis Ansbach](/doc/source/awido_de.md) / landkreis-ansbach.de
-- [Landkreis Bayreuth](/doc/source/abfall_io.md) / landkreis-bayreuth.de
-- [Landkreis Berchtesgadener Land](/doc/source/awido_de.md) / lra-bgl.de
-- [Landkreis Calw](/doc/source/abfall_io.md) / kreis-calw.de
-- [Landkreis Coburg](/doc/source/awido_de.md) / landkreis-coburg.de
-- [Landkreis Erding](/doc/source/awido_de.md) / landkreis-erding.de
-- [Landkreis Erlangen-Höchstadt](/doc/source/erlangen_hoechstadt_de.md) / erlangen-hoechstadt.de
-- [Landkreis Gotha](/doc/source/awido_de.md) / landkreis-gotha.de
-- [Landkreis Günzburg](/doc/source/awido_de.md) / kaw.landkreis-guenzburg.de
-- [Landkreis Heilbronn](/doc/source/abfall_io.md) / landkreis-heilbronn.de
-- [Landkreis Kelheim](/doc/source/awido_de.md) / landkreis-kelheim.de
-- [Landkreis Kronach](/doc/source/awido_de.md) / landkreis-kronach.de
-- [Landkreis Limburg-Weilburg](/doc/source/abfall_io.md) / awb-lm.de
-- [Landkreis Nordwestmecklenburg](/doc/source/geoport_nwm_de.md) / geoport-nwm.de
-- [Landkreis Ostallgäu](/doc/source/abfall_io.md) / buerger-ostallgaeu.de
-- [Landkreis Rhön Grabfeld](/doc/source/landkreis_rhoen_grabfeld.md) / abfallinfo-rhoen-grabfeld.de
-- [Landkreis Rosenheim](/doc/source/awido_de.md) / abfall.landkreis-rosenheim.de
-- [Landkreis Rotenburg (Wümme)](/doc/source/abfall_io.md) / lk-awr.de
-- [Landkreis Schweinfurt](/doc/source/awido_de.md) / landkreis-schweinfurt.de
-- [Landkreis Schwäbisch Hall](/doc/source/lrasha_de.md) / lrasha.de
-- [Landkreis Sigmaringen](/doc/source/abfall_io.md) / landkreis-sigmaringen.de
-- [Landkreis Südliche Weinstraße](/doc/source/awido_de.md) / suedliche-weinstrasse.de
-- [Landkreis Tirschenreuth](/doc/source/awido_de.md) / kreis-tir.de
-- [Landkreis Tübingen](/doc/source/awido_de.md) / abfall-kreis-tuebingen.de
-- [Landkreis Wittmund](/doc/source/landkreis_wittmund_de.md) / landkreis-wittmund.de
-- [Landkreisbetriebe Neuburg-Schrobenhausen](/doc/source/awido_de.md) / landkreisbetriebe.de
-- [Landratsamt Aichach-Friedberg](/doc/source/awido_de.md) / lra-aic-fdb.de
-- [Landratsamt Dachau](/doc/source/awido_de.md) / landratsamt-dachau.de
-- [Landratsamt Traunstein](/doc/source/abfall_io.md) / traunstein.com
-- [Landratsamt Unterallgäu](/doc/source/abfall_io.md) / landratsamt-unterallgaeu.de
-- [Ludwigshafen am Rhein](/doc/source/abfall_io.md) / ludwigshafen.de
-- [MZV Biedenkopf](/doc/source/buergerportal_de.md) / mzv-biedenkopf.de
-- [MüllALARM / Schönmackers](/doc/source/abfall_io.md) / schoenmackers.de
-- [Müllmax](/doc/source/muellmax_de.md) / muellmax.de
-- [Neunkirchen Siegerland](/doc/source/abfall_neunkirchen_siegerland_de.md) / neunkirchen-siegerland.de
-- [Neustadt a.d. Waldnaab](/doc/source/awido_de.md) / neustadt.de
-- [Pullach im Isartal](/doc/source/awido_de.md) / pullach.de
-- [RegioEntsorgung Städteregion Aachen](/doc/source/regioentsorgung_de.md) / regioentsorgung.de
-- [Rhein-Hunsrück Entsorgung (RHE)](/doc/source/rh_entsorgung_de.md) / rh-entsorgung.de
-- [Rhein-Neckar-Kreis](/doc/source/abfall_io.md) / rhein-neckar-kreis.de
-- [Sector 27 - Datteln, Marl, Oer-Erkenschwick](/doc/source/sector27_de.md) / muellkalender.sector27.de
-- [Stadt Aachen](/doc/source/abfallnavi_de.md) / aachen.de
-- [Stadt Cottbus](/doc/source/abfallnavi_de.md) / cottbus.de
-- [Stadt Dorsten](/doc/source/abfallnavi_de.md) / ebd-dorsten.de
-- [Stadt Kaufbeuren](/doc/source/awido_de.md) / kaufbeuren.de
-- [Stadt Landshut](/doc/source/abfall_io.md) / landshut.de
-- [Stadt Memmingen](/doc/source/awido_de.md) / umwelt.memmingen.de
-- [Stadt Norderstedt](/doc/source/abfallnavi_de.md) / betriebsamt-norderstedt.de
-- [Stadt Regensburg](/doc/source/awido_de.md) / regensburg.de
-- [Stadt Solingen](/doc/source/abfallnavi_de.md) / solingen.de
-- [Stadt Unterschleißheim](/doc/source/awido_de.md) / unterschleissheim.de
-- [Stadt Willich](/doc/source/stadt_willich_de.md) / stadt-willich.de
-- [Stadtreinigung Dresden](/doc/source/stadtreinigung_dresden_de.md) / dresden.de
-- [Stadtreinigung Hamburg](/doc/source/stadtreinigung_hamburg.md) / stadtreinigung.hamburg
-- [Stadtreinigung Leipzig](/doc/source/stadtreinigung_leipzig_de.md) / stadtreinigung-leipzig.de
-- [StadtService Brühl](/doc/source/stadtservice_bruehl_de.md) / stadtservice-bruehl.de
-- [STL Lüdenscheid](/doc/source/abfallnavi_de.md) / stl-luedenscheid.de
-- [Städteservice Raunheim Rüsselsheim](/doc/source/staedteservice_de.md) / staedteservice.de
-- [Südbrandenburgischer Abfallzweckverband](/doc/source/sbazv_de.md) / sbazv.de
-- [WBO Wirtschaftsbetriebe Oberhausen](/doc/source/abfallnavi_de.md) / wbo-online.de
-- [Wermelskirchen](/doc/source/wermelskirchen_de.md) / wermelskirchen.de
-- [WGV Recycling GmbH](/doc/source/awido_de.md) / wgv-quarzbichl.de
-- [Wolfsburger Abfallwirtschaft und Straßenreinigung](/doc/source/was_wolfsburg_de.md) / was-wolfsburg.de
-- [WZV Kreis Segeberg](/doc/source/c_trace_de.md) / wzv.de
-- [Zweckverband Abfallwirtschaft Saale-Orla](/doc/source/awido_de.md) / zaso-online.de
-- [Zweckverband München-Südost](/doc/source/awido_de.md) / zvmso.de
-</details>
-
-<details>
-<summary>Lithuania</summary>
-
-- [Kauno švara](/doc/source/grafikai_svara_lt.md) / grafikai.svara.lt
-</details>
-
-<details>
-<summary>Netherlands</summary>
-
-- [ACV Group](/doc/source/ximmio_nl.md) / acv-afvalkalender.nl
-- [Alpen an den Rijn](/doc/source/hvcgroep_nl.md) / alphenaandenrijn.nl
-- [Area Afval](/doc/source/ximmio_nl.md) / area-afval.nl
-- [Avalex](/doc/source/ximmio_nl.md) / avalex.nl
-- [Avri](/doc/source/ximmio_nl.md) / avri.nl
-- [Bar Afvalbeheer](/doc/source/ximmio_nl.md) / bar-afvalbeheer.nl
-- [Circulus](/doc/source/circulus_nl.md) / mijn.circulus.nl
-- [Cyclus NV](/doc/source/hvcgroep_nl.md) / cyclusnv.nl
-- [Dar](/doc/source/hvcgroep_nl.md) / dar.nl
-- [Den Haag](/doc/source/hvcgroep_nl.md) / denhaag.nl
-- [GAD](/doc/source/hvcgroep_nl.md) / gad.nl
-- [Gemeente Almere](/doc/source/ximmio_nl.md) / almere.nl
-- [Gemeente Berkelland](/doc/source/hvcgroep_nl.md) / gemeenteberkelland.nl
-- [Gemeente Cranendonck](/doc/source/hvcgroep_nl.md) / cranendonck.nl
-- [Gemeente Hellendoorn](/doc/source/ximmio_nl.md) / hellendoorn.nl
-- [Gemeente Lingewaard](/doc/source/hvcgroep_nl.md) / lingewaard.nl
-- [Gemeente Meppel](/doc/source/ximmio_nl.md) / meppel.nl
-- [Gemeente Middelburg + Vlissingen](/doc/source/hvcgroep_nl.md) / middelburgvlissingen.nl
-- [Gemeente Peel en Maas](/doc/source/hvcgroep_nl.md) / peelenmaas.nl
-- [Gemeente Schouwen-Duiveland](/doc/source/hvcgroep_nl.md) / schouwen-duiveland.nl
-- [Gemeente Sudwest-Fryslan](/doc/source/hvcgroep_nl.md) / sudwestfryslan.nl
-- [Gemeente Venray](/doc/source/hvcgroep_nl.md) / venray.nl
-- [Gemeente Voorschoten](/doc/source/hvcgroep_nl.md) / voorschoten.nl
-- [Gemeente Wallre](/doc/source/hvcgroep_nl.md) / waalre.nl
-- [Gemeente Westland](/doc/source/ximmio_nl.md) / gemeentewestland.nl
-- [HVC Groep](/doc/source/hvcgroep_nl.md) / hvcgroep.nl
-- [Meerlanden](/doc/source/ximmio_nl.md) / meerlanden.nl
-- [Mijn Blink](/doc/source/hvcgroep_nl.md) / mijnblink.nl
-- [PreZero](/doc/source/hvcgroep_nl.md) / prezero.nl
-- [Purmerend](/doc/source/hvcgroep_nl.md) / purmerend.nl
-- [RAD BV](/doc/source/ximmio_nl.md) / radbv.nl
-- [Reinigingsbedrijf Midden Nederland](/doc/source/hvcgroep_nl.md) / rmn.nl
-- [Reinis](/doc/source/ximmio_nl.md) / reinis.nl
-- [Spaarne Landen](/doc/source/hvcgroep_nl.md) / spaarnelanden.nl
-- [Stadswerk 072](/doc/source/hvcgroep_nl.md) / stadswerk072.nl
-- [Twente Milieu](/doc/source/ximmio_nl.md) / twentemilieu.nl
-- [Waardlanden](/doc/source/ximmio_nl.md) / waardlanden.nl
-- [Ximmio](/doc/source/ximmio_nl.md) / ximmio.nl
-- [ZRD](/doc/source/hvcgroep_nl.md) / zrd.nl
-</details>
-
-<details>
-<summary>New Zealand</summary>
-
-- [Auckland Council](/doc/source/aucklandcouncil_govt_nz.md) / aucklandcouncil.govt.nz
-- [Christchurch City Council](/doc/source/ccc_govt_nz.md) / ccc.govt.nz
-- [Gore, Invercargill & Southland](/doc/source/wastenet_org_nz.md) / wastenet.org.nz
-- [Horowhenua District Council](/doc/source/horowhenua_govt_nz.md) / horowhenua.govt.nz
-- [Waipa District Council](/doc/source/waipa_nz.md) / waipadc.govt.nz
-- [Wellington City Council](/doc/source/wellington_govt_nz.md) / wellington.govt.nz
-</details>
-
-<details>
-<summary>Norway</summary>
-
-- [Min Renovasjon](/doc/source/minrenovasjon_no.md) / norkart.no
-- [Oslo Kommune](/doc/source/oslokommune_no.md) / oslo.kommune.no
-</details>
-
-<details>
-<summary>Poland</summary>
-
-- [Ecoharmonogram](/doc/source/ecoharmonogram_pl.md) / ecoharmonogram.pl
-- [Warsaw](/doc/source/warszawa19115_pl.md) / warszawa19115.pl
-</details>
-
-<details>
-<summary>Sweden</summary>
-
-- [Landskrona - Svalövs Renhållning](/doc/source/lsr_nu.md) / lsr.nu
-- [Lerum Vatten och Avlopp](/doc/source/lerum_se.md) / vatjanst.lerum.se
-- [Ronneby Miljöteknik](/doc/source/miljoteknik_se.md) / fyrfackronneby.se
-- [SRV Återvinning](/doc/source/srvatervinning_se.md) / srvatervinning.se
-- [SSAM](/doc/source/ssam_se.md) / ssam.se
-- [Sysav Sophämntning](/doc/source/sysav_se.md) / sysav.se
-- [VA Syd Sophämntning](/doc/source/vasyd_se.md) / vasyd.se
-</details>
-
-<details>
-<summary>Switzerland</summary>
-
-- [A-Region](/doc/source/a_region_ch.md) / a-region.ch
-- [Andwil](/doc/source/a_region_ch.md) / a-region.ch
-- [Appenzell](/doc/source/a_region_ch.md) / a-region.ch
-- [Berg](/doc/source/a_region_ch.md) / a-region.ch
-- [Bühler](/doc/source/a_region_ch.md) / a-region.ch
-- [Eggersriet](/doc/source/a_region_ch.md) / a-region.ch
-- [Gais](/doc/source/a_region_ch.md) / a-region.ch
-- [Gaiserwald](/doc/source/a_region_ch.md) / a-region.ch
-- [Goldach](/doc/source/a_region_ch.md) / a-region.ch
-- [Grosswangen](/doc/source/grosswangen_ch.md) / grosswangen.ch
-- [Grub](/doc/source/a_region_ch.md) / a-region.ch
-- [Heiden](/doc/source/a_region_ch.md) / a-region.ch
-- [Herisau](/doc/source/a_region_ch.md) / a-region.ch
-- [Horn](/doc/source/a_region_ch.md) / a-region.ch
-- [Hundwil](/doc/source/a_region_ch.md) / a-region.ch
-- [Häggenschwil](/doc/source/a_region_ch.md) / a-region.ch
-- [Lindau](/doc/source/lindau_ch.md) / lindau.ch
-- [Lutzenberg](/doc/source/a_region_ch.md) / a-region.ch
-- [Muolen](/doc/source/a_region_ch.md) / a-region.ch
-- [Mörschwil](/doc/source/a_region_ch.md) / a-region.ch
-- [Münchenstein](/doc/source/muenchenstein_ch.md) / muenchenstein.ch
-- [Rehetobel](/doc/source/a_region_ch.md) / a-region.ch
-- [Rorschach](/doc/source/a_region_ch.md) / a-region.ch
-- [Rorschacherberg](/doc/source/a_region_ch.md) / a-region.ch
-- [Schwellbrunn](/doc/source/a_region_ch.md) / a-region.ch
-- [Schönengrund](/doc/source/a_region_ch.md) / a-region.ch
-- [Speicher](/doc/source/a_region_ch.md) / a-region.ch
-- [Stein](/doc/source/a_region_ch.md) / a-region.ch
-- [Steinach](/doc/source/a_region_ch.md) / a-region.ch
-- [Teufen](/doc/source/a_region_ch.md) / a-region.ch
-- [Thal](/doc/source/a_region_ch.md) / a-region.ch
-- [Trogen](/doc/source/a_region_ch.md) / a-region.ch
-- [Tübach](/doc/source/a_region_ch.md) / a-region.ch
-- [Untereggen](/doc/source/a_region_ch.md) / a-region.ch
-- [Urnäsch](/doc/source/a_region_ch.md) / a-region.ch
-- [Wald](/doc/source/a_region_ch.md) / a-region.ch
-- [Waldkirch](/doc/source/a_region_ch.md) / a-region.ch
-- [Waldstatt](/doc/source/a_region_ch.md) / a-region.ch
-- [Wittenbach](/doc/source/a_region_ch.md) / a-region.ch
-- [Wolfhalden](/doc/source/a_region_ch.md) / a-region.ch
-</details>
-
-<details>
-<summary>United Kingdom</summary>
-
-- [Ashfield District Council](/doc/source/ashfield_gov_uk.md) / ashfield.gov.uk
-- [Bracknell Forest Council](/doc/source/bracknell_forest_gov_uk.md) / selfservice.mybfc.bracknell-forest.gov.uk
-- [Bradford Metropolitan District Council](/doc/source/bradford_gov_uk.md) / bradford.gov.uk
-- [Braintree District Council](/doc/source/braintree_gov_uk.md) / braintree.gov.uk
-- [Breckland Council](/doc/source/breckland_gov_uk.md) / breckland.gov.uk/mybreckland
-- [Cambridge City Council](/doc/source/cambridge_gov_uk.md) / cambridge.gov.uk
-- [Canterbury City Council](/doc/source/canterbury_gov_uk.md) / canterbury.gov.uk
-- [Central Bedfordshire Council](/doc/source/centralbedfordshire_gov_uk.md) / centralbedfordshire.gov.uk
-- [Cheshire East Council](/doc/source/cheshire_east_gov_uk.md) / cheshireeast.gov.uk
-- [Chesterfield Borough Council](/doc/source/chesterfield_gov_uk.md) / chesterfield.gov.uk
-- [City of York Council](/doc/source/york_gov_uk.md) / york.gov.uk
-- [Colchester City Council](/doc/source/colchester_gov_uk.md) / colchester.gov.uk
-- [Cornwall Council](/doc/source/cornwall_gov_uk.md) / cornwall.gov.uk
-- [Derby City Council](/doc/source/derby_gov_uk.md) / derby.gov.uk
-- [East Cambridgeshire District Council](/doc/source/eastcambs_gov_uk.md) / eastcambs.gov.uk
-- [East Herts Council](/doc/source/eastherts_gov_uk.md) / eastherts.gov.uk
-- [Eastbourne Borough Council](/doc/source/environmentfirst_co_uk.md) / lewes-eastbourne.gov.uk
-- [Elmbridge Borough Council](/doc/source/elmbridge_gov_uk.md) / elmbridge.gov.uk
-- [Environment First](/doc/source/environmentfirst_co_uk.md) / environmentfirst.co.uk
-- [FCC Environment](/doc/source/fccenvironment_co_uk.md) / fccenvironment.co.uk
-- [Guildford Borough Council](/doc/source/guildford_gov_uk.md) / guildford.gov.uk
-- [Harborough District Council](/doc/source/fccenvironment_co_uk.md) / harborough.gov.uk
-- [Harlow Council](/doc/source/harlow_gov_uk.md) / harlow.gov.uk
-- [Horsham District Council](/doc/source/horsham_gov_uk.md) / horsham.gov.uk
-- [Huntingdonshire District Council](/doc/source/huntingdonshire_gov_uk.md) / huntingdonshire.gov.uk
-- [Lewes District Council](/doc/source/environmentfirst_co_uk.md) / lewes-eastbourne.gov.uk
-- [London Borough of Lewisham](/doc/source/lewisham_gov_uk.md) / lewisham.gov.uk
-- [Manchester City Council](/doc/source/manchester_uk.md) / manchester.gov.uk
-- [Middlesbrough Council](/doc/source/middlesbrough_gov_uk.md) / middlesbrough.gov.uk
-- [Newcastle City Council](/doc/source/newcastle_gov_uk.md) / community.newcastle.gov.uk
-- [Newcastle Under Lyme Borough Council](/doc/source/newcastle_staffs_gov_uk.md) / newcastle-staffs.gov.uk
-- [Newport City Council](/doc/source/newport_gov_uk.md) / newport.gov.uk
-- [North Somerset Council](/doc/source/nsomerset_gov_uk.md) / n-somerset.gov.uk
-- [Nottingham City Council](/doc/source/nottingham_city_gov_uk.md) / nottinghamcity.gov.uk
-- [Peterborough City Council](/doc/source/peterborough_gov_uk.md) / peterborough.gov.uk
-- [Richmondshire District Council](/doc/source/richmondshire_gov_uk.md) / richmondshire.gov.uk
-- [Rushmoor Borough Council](/doc/source/rushmoor_gov_uk.md) / rushmoor.gov.uk
-- [Salford City Council](/doc/source/salford_gov_uk.md) / salford.gov.uk
-- [Sheffield City Council](/doc/source/sheffield_gov_uk.md) / sheffield.gov.uk
-- [South Cambridgeshire District Council](/doc/source/scambs_gov_uk.md) / scambs.gov.uk
-- [South Hams District Council](/doc/source/fccenvironment_co_uk.md) / southhams.gov.uk
-- [South Norfolk and Broadland Council](/doc/source/south_norfolk_and_broadland_gov_uk.md) / area.southnorfolkandbroadland.gov.uk
-- [Southampton City Council](/doc/source/southampton_gov_uk.md) / southampton.gov.uk
-- [Stevenage Borough Council](/doc/source/stevenage_gov_uk.md) / stevenage.gov.uk
-- [Telford and Wrekin Council](/doc/source/telford_gov_uk.md) / telford.gov.uk
-- [Tewkesbury Borough Council](/doc/source/tewkesbury_gov_uk.md) / tewkesbury.gov.uk
-- [The Royal Borough of Kingston Council](/doc/source/kingston_gov_uk.md) / kingston.gov.uk
-- [Walsall Council](/doc/source/walsall_gov_uk.md) / walsall.gov.uk
-- [Waverley Borough Council](/doc/source/waverley_gov_uk.md) / waverley.gov.uk
-- [West Berkshire Council](/doc/source/westberks_gov_uk.md) / westberks.gov.uk
-- [West Devon Borough Council](/doc/source/fccenvironment_co_uk.md) / westdevon.gov.uk
-- [Wiltshire Council](/doc/source/wiltshire_gov_uk.md) / wiltshire.gov.uk
-- [Wyre Forest District Council](/doc/source/wyreforestdc_gov_uk.md) / wyreforestdc.gov.uk
-</details>
-
-<details>
-<summary>United States of America</summary>
-
-- [City of Pittsburgh](/doc/source/pgh_st.md) / pgh.st
-- [Republic Services](/doc/source/republicservices_com.md) / republicservices.com
-- [Seattle Public Utilities](/doc/source/seattle_gov.md) / myutilities.seattle.gov
-</details>
-
-<!--End of country section-->
-
----
-
-# Installation and Configuration
-
-![hacs badge](https://img.shields.io/badge/HACS-Default-orange)
-![hacs installs](https://img.shields.io/endpoint.svg?url=https%3A%2F%2Flauwbier.nl%2Fhacs%2Fwaste_collection_schedule)
-
-The Waste Collection Schedule can be installed via [HACS](https://hacs.xyz/), or by manually copying the [`waste_collection_schedule`](https://github.com/mampfes/hacs_waste_collection_schedule/tree/master/custom_components) directory to Home Assistant's `config/custom_components/` directory. For further details see the [installation and configuration](/doc/installation.md) page, or the [FAQ](/doc/faq.md).
-
-# Contributing To The Project
-
-![python badge](https://img.shields.io/badge/Made%20with-Python-orange)
-![github contributors](https://img.shields.io/github/contributors/mampfes/hacs_waste_collection_schedule?color=orange)
-![last commit](https://img.shields.io/github/last-commit/mampfes/hacs_waste_collection_schedule?color=orange)
-[![Community Discussion](https://img.shields.io/badge/Home%20Assistant%20Community-Discussion-orange)](https://community.home-assistant.io/t/waste-collection-schedule-framework/186492)
-
-There are several ways of contributing to this project, they include:
-
-- Adding new service providers
-- Updating or improving the documentation
-- Helping answer/fix any issues raised
-- Join in with the Home Assistant Community discussion
-
-For further details see [contribution](/doc/contributing.md) guidelines, or take a look at our [online](/doc/online.md) mentions.
-
-<!--
-# Development Roadmap
-The top 3 things on the development wish-list are:
-- [ ] idea #1 - short description
-- [ ] idea #2 - short description
-- [ ] idea #3 - short description
-
-If you'd like to help with any of these, please raise an [issue](https://github.com/mampfes/hacs_waste_collection_schedule/issues) indicating which item you'd like to work on.
--->
-
-<!--
-# Code of Conduct
- Not sure if this is relevant for this project.
--->
-
-# Known Issues
-
-The following waste service providers return errors when running the test_source script:
-
-- `banyule_vic_gov_au`: JSONDecodeError, caused by not supported Captcha wall
-- `awn_de`: all tests return 0 entries
-
-If you can fix any of these, please raise a Pull Request with the updates.
-
----
-
-## Home Assistant Hangs
-
-**Problem:** Home Assistant hangs during restart or configuration check. This occurs typically after Waste Collection Schedule has been added to the configuration.
-
-**Root Cause:** Home Assistant tries to install the required Python packages and fails somehow. This is not an issue of Waste Collection Schedule.
-
-**Solution:** Try to reinstall Waste Collection Schedule (if you are using HACS) or install the required Python packages manually. This list of required packages can be found in [manifest.json](https://github.com/mampfes/hacs_waste_collection_schedule/blob/master/custom_components/waste_collection_schedule/manifest.json#L5).
-
-The actual procedure depends on your Home Assistant installation type.
-
-Example:
-
-```bash
-sudo docker exec -it homeassistant /bin/bash
-pip list
-pip install recurring_ical_events  # in case recurring_ical_events is missing
-```
-
-# Licence
-
-![github licence](https://img.shields.io/badge/Licence-MIT-orange)
-
-This project uses the MIT Licence, for more details see the [licence](/doc/licence.md) document.
-
-# Showing Your Appreciation
-
-If you like this project, please give it a star on [GitHub](https://github.com/mampfes/hacs_waste_collection_schedule) or consider becoming a [Sponsor](https://github.com/sponsors/mampfes).
->>>>>>> 2bc3c6b5
+# Waste Collection Schedule
+
+Waste Collection Schedule provides schedules from waste collection service providers to Home Assistant. Additionally, it supports schedules from generic ICS files which can be stored locally or fetched from a web site. There is a high flexibility in providing the information to be displayed.
+
+*For developers:* This framework can be easily enhanced to support further waste collection service providers or other services which provide schedules.
+
+If you like this component, please give it a star on [github](https://github.com/mampfes/hacs_waste_collection_schedule).
+
+## Table of Contents
+
+- [Examples](#examples)
+- [Supported Service Providers](#supported-service-providers)
+- [Installation](#installation)
+- [Configuration](#configuration)
+- [FAQ](#faq)
+- *For developers*: [How to add new sources](#how-to-add-new-sources)
+
+## Examples
+
+A complete example can be found [here](./doc/configuration.yaml).
+
+Per default (without further configuration), the time to the next collection will be shown in an [entity card](https://www.home-assistant.io/lovelace/entity/):
+
+![Default Lovelace Card](./doc/default-entity.png)
+
+You can also setup dedicated entities per waste type and show the schedule in various formats:
+
+![Days to next collections](./doc/days-to-next-collections.png)
+![Date of next collections](./doc/date-of-next-collections.png)
+![Date and days to next collections](./doc/next-collections-date-and-days.png)
+
+The information in the more-info popup can be displayed in different formats:
+
+1. List of upcoming collections:
+
+   ![More info: upcoming](./doc/more-info-upcoming.png)
+
+2. List of waste types and collection date:
+
+   ![More info: waste types](./doc/more-info-appointment-types.png)
+
+[Button Card](https://github.com/custom-cards/button-card) can be used to create individual Lovelace cards:
+
+![Button Card](./doc/button-cards.png)
+
+The collection schedule will be automatically integrated into the Home Assistant calendar:
+![Calendar](./doc/calendar.png)
+
+## Supported Service Providers
+
+Currently the following service providers are supported:
+
+- [Generic ICS / iCal File](./doc/source/ics.md)
+- [Static source](./doc/source/static.md)
+
+### Australia
+
+- [Banyule City Council](./doc/source/banyule_vic_gov_au.md)
+- [Belmont City Council](./doc/source/belmont_wa_gov_au.md)
+- [Brisbane City Council](./doc/source/brisbane_qld_gov_au.md)
+- [Campbelltown City Council](./doc/source/campbelltown_nsw_gov_au.md)
+- [City of Canada Bay Council](./doc/source/canadabay_nsw_gov_au.md)
+- [Inner West Council (NSW)](./doc/source/innerwest_nsw_gov_au.md)
+- [Ku-ring-gai Council](./doc/source/kuringgai_nsw_gov_au.md)
+- [Macedon Ranges Shire Council, Melbourne](./doc/source/mrsc_vic_gov_au.md)
+- [Maroondah City Council](./doc/source/maroondah_vic_gov_au.md)
+- [Melton City Council, Melbourne](./doc/source/melton_vic_gov_au.md)
+- [North Adelaide Waste Management Authority, South Australia](./doc/source/nawma_sa_gov_au.md)
+- [RecycleSmart](./doc/source/recyclesmart_com.md)
+- [Stonnington City Council, Melbourne](./doc/source/stonnington_vic_gov_au.md)
+- [The Hills Council, Sydney](./doc/source/thehills_nsw_gov_au.md)
+- [Wyndham City Council, Melbourne](./doc/source/wyndham_vic_gov_au.md)
+
+### Austria
+
+- [BMV.at](./doc/source/bmv_at.md)
+- [Data.Umweltprofis](./doc/source/data_umweltprofis_at.md)
+- [Korneuburg Stadtservice](./doc/source/korneuburg_stadtservice_at.md)
+- [WSZ-Moosburg.at](./doc/source/wsz_moosburg_at.md)
+
+### Belgium
+
+- [Hygea.be](./doc/source/hygea_be.md)
+- [Recycle! / RecycleApp.be](./doc/source/recycleapp_be.md)
+
+### Canada
+- [City of Toronto](./doc/source/toronto_ca.md)
+
+### Germany
+
+- [Abfall.IO / AbfallPlus.de](./doc/source/abfall_io.md)
+- [AbfallNavi.de (RegioIT.de)](./doc/source/abfallnavi_de.md)
+- [Abfallkalender Würzburg](./doc/source/wuerzburg_de.md)
+- [Abfalltermine Forchheim](./doc/source/abfalltermine_forchheim_de.md)
+- [Abfallwirtschaft Bremen](./doc/source/c_trace_de.md)
+- [Abfallwirtschaft Landkreis Harburg](./doc/source/aw_harburg_de.md)
+- [Abfallwirtschaft Landkreis Wolfenbüttel](./doc/source/alw_wf_de.md)
+- [Abfallwirtschaft Neckar-Odenwald-Kreis](./doc/source/awn_de.md)
+- [Abfallwirtschaft Rendsburg](./doc/source/awr_de.md)
+- [Abfallwirtschaft Stuttgart](./doc/source/stuttgart_de.md)
+- [Abfallwirtschaft Südholstein](./doc/source/awsh_de.md)
+- [Abfallwirtschaft Zollernalbkreis](./doc/source/abfall_zollernalbkreis_de.md)
+- [ART Trier](./doc/source/art_trier_de.md)
+- [AVL Ludwigsburg](./doc/source/avl_ludwigsburg_de.md)
+- [AWB Bad Kreuznach](./doc/source/awb_bad_kreuznach_de.md)
+- [AWB Esslingen](./doc/source/awb_es_de.md)
+- [AWB Landkreis Augsburg](./doc/source/c_trace_de.md)
+- [AWB Limburg-Weilburg](./doc/source/awb_lm_de.md)
+- [AWB Oldenburg](./doc/source/awb_oldenburg_de.md)
+- [AWBKoeln.de](./doc/source/awbkoeln_de.md)
+- [AWIDO-online.de](./doc/source/awido_de.md)
+- [Berlin-Recycling.de](./doc/source/berlin_recycling_de.md)
+- [Bogenschuetz-Entsorgung.de](./doc/source/infeo_at.md)
+- [BSR.de / Berliner Stadtreinigungsbetriebe](./doc/source/bsr_de.md)
+- [C-Trace.de](./doc/source/c_trace_de.md)
+- [Cochem-Zell](./doc/source/cochem_zell_online_de.md)
+- [EGN-Abfallkalender.de](./doc/source/egn_abfallkalender_de.md)
+- [Erlangen-Höchstadt](./doc/source/erlangen_hoechstadt_de.md)
+- [Jumomind.de](./doc/source/jumomind_de.md)
+- [KAEV Niederlausitz](./doc/source/kaev_niederlausitz_de.md)
+- [KWB-Goslar.de](./doc/source/kwb_goslar_de.md)
+- [KWU-Entsorgung](./doc/source/kwu_de.md)
+- [Landkreis-Wittmund.de](./doc/source/landkreis_wittmund_de.md)
+- [Landkreis Rhön Grabfeld](./doc/source/landkreis_rhoen_grabfeld.md)
+- [Landkreis Schwäbisch Hall](./doc/source/lrasha_de.md)
+- [Muellmax.de](./doc/source/muellmax_de.md)
+- [MyMuell App](./doc/source/jumomind_de.md)
+- [Neunkirchen Siegerland](./doc/source/abfall_neunkirchen_siegerland_de.md)
+- [RegioEntsorgung](./doc/source/regioentsorgung_de.md)
+- [Rhein-Hunsrück Entsorgung (RHE)](./doc/source/rh_entsorgung_de.md)
+- [Sector27.de](./doc/source/sector27_de.md)
+- [Stadtreinigung Dresden](./doc/source/stadtreinigung_dresden_de.md)
+- [Stadtreinigung.Hamburg](./doc/source/stadtreinigung_hamburg.md)
+- [Stadtreinigung-Leipzig.de](./doc/source/stadtreinigung_leipzig_de.md)
+- [Stadt-Willich.de](.doc/source/stadt_willich_de.md)
+- [StadtService Brühl](.doc/source/stadtservice_bruehl_de.md)
+- [Städteservice Raunheim Rüsselsheim](./doc/source/staedteservice_de.md)
+- [Südbrandenburgischer Abfallzweckverband](./doc/source/sbazv_de.md)
+- [Umweltbetrieb Stadt Bielefeld](./doc/source/bielefeld_de.md)
+- [WAS Wolfsburg](./doc/source/was_wolfsburg_de.md)
+- [Wermelskirchen](./doc/source/wermelskirchen_de.md)
+- [Zweckverband Abfallwirtschaft Werra-Meißner-Kreis](./doc/source/zva_wmk_de.md)
+
+### Lithuania
+
+- [Kauno švara](./doc/source/grafikai_svara_lt.md)
+
+### Netherlands
+
+- [Ximmio](./doc/source/ximmio_nl.md)
+- [HVCGroep](./doc/source/hvcgroep_nl.md)
+
+### New Zealand
+
+- [Auckland](./doc/source/aucklandcouncil_govt_nz.md)
+- [Christchurch](./doc/source/ccc_govt_nz.md)
+- [Gore, Invercargill & Southland](./doc/source/wastenet_org_nz.md)
+- [Horowhenua District](./doc/source/horowhenua_govt_nz.md)
+- [Waipa District](./doc/source/waipa_nz.md)
+- [Wellington](./doc/source/wellington_govt_nz.md)
+
+### Norway
+
+- [Min Renovasjon](./doc/source/minrenovasjon_no.md)
+- [Oslo Kommune](./doc/source/oslokommune_no.md)
+
+### Poland
+
+- [Warsaw](./doc/source/warszawa19115_pl.md)
+- [Multiple communities - ecoharmonogram](./doc/source/ecoharmonogram_pl.md)
+
+### Sweden
+
+- [Lerum.se](./doc/source/lerum_se.md)
+- [Ronneby Miljöteknik](./doc/source/miljoteknik_se.md)
+- [SSAM.se](./doc/source/ssam_se.md)
+- [Sysav.se](./doc/source/sysav_se.md)
+- [Vasyd.se](./doc/source/vasyd_se.md)
+
+### Switzerland
+
+- [A-Region.ch](./doc/source/a_region_ch.md)
+- [Lindau.ch](./doc/source/lindau_ch.md)
+- [Münchenstein](./doc/source/muenchenstein_ch.md)
+
+### United States of America
+
+- [PGH.ST](./doc/source/pgh_st.md)
+- [Republic Services](./doc/source/republicservices_com.md)
+- [Seattle Public Utilities](./doc/source/seattle_gov.md)
+
+### United Kingdom
+
+- [Bracknell Forest Council - bracknell-forest.gov.uk](./doc/source/bracknell_forest_gov_uk.md)
+- [Bradford Metropolitan District Council - bradford.gov.uk](./doc/source/bradford_gov_uk.md)
+- [Braintree District Council - bracknell-forest.gov.uk](./doc/source/braintree_gov_uk.md)
+- [Cambridge City Council - cambridge.gov.uk](./doc/source/cambridge_gov_uk.md)
+- [Canterbury City Council - canterbury.gov.uk](./doc/source/canterbury_gov_uk.md)
+- [Cheshire East Council - cheshireeast.gov.uk](./doc/source/cheshire_east_gov_uk.md)
+- [Chesterfield Borough Council - chesterfield.gov.uk](./doc/source/chesterfield_gov_uk.md)
+- [Colchester Borough Council - colchester.gov.uk](./doc/source/colchester_gov_uk.md)
+- [Cornwall Council - cornwall.gov.uk](./doc/source/cornwall_gov_uk.md)
+- [Derby City Council](./doc/source/derby_gov_uk.md)
+- [Eastbourne Borough Council - lewes-eastbourne.gov.uk](./doc/source/environmentfirst_co_uk.md)
+- [Elmbridge Borough Council - elmbridge_gov_uk](./doc/source/elmbridge_gov_uk.md)
+- [Guildford Borough Council - guildford.gov.uk](./doc/source/guildford_gov_uk.md)
+- [Harborough District Council - www.harborough.gov.uk](./doc/source/fccenvironment_co_uk.md)
+- [Huntingdonshire District Council - huntingdonshire.gov.uk](./doc/source/huntingdonshire_gov_uk.md)
+- [The Royal Borough of Kingston - kingston.gov.uk](./doc/source/kingston_gov_uk.md)
+- [Lewes District Council - lewes-eastbourne.gov.uk](./doc/source/environmentfirst_co_uk.md)
+- [London Borough of Lewisham - lewisham.gov.uk](.doc/source/lewisham_gov_uk.md)
+- [Manchester City Council - manchester.gov.uk](./doc/source/manchester_uk.md)
+- [Middlesbrough Countil - middlesbrough.gov.uk](./doc/source/middlesbrough_gov_uk.md)
+- [Newcastle City Council - newcastle.gov.uk](./doc/source/newcastle_gov_uk.md)
+- [North Somerset Council - n-somerset.gov.uk](./doc/source/nsomerset_gov_uk.md)
+- [Nottingham City Council - nottinghamcity.gov.uk](./doc/source/nottingham_city_gov_uk.md)
+- [Peterborough City Council - peterborough.gov.uk](./doc/source/peterborough_gov_uk.md)
+- [Richmondshire District Council - richmondshire.gov.uk](./doc/source/richmondshire_gov_uk.md)
+- [Rushmoor Borough Council - rushmoor.gov.uk](./doc/source/rushmoor_gov_uk.md)
+- [Sheffield City Council - sheffield.gov.uk](./doc/source/sheffield_gov_uk.md)
+- [Stockport Metropolitan Borough Council - stockport.gov.uk](./doc/source/stockport.gov.uk)
+- [South Cambridgeshire District Council - scambs.gov.uk](./doc/source/scambs_gov_uk.md)
+- [South Norfolk and Broadland Council - southnorfolkandbroadland.gov.uk](./doc/source/south_norfolk_and_broadland_gov_uk.md)
+- [Stevenage Borough Council - stevenage.gov.uk](./doc/source/stevenage_gov_uk.md)
+- [Tewkesbury Borough Council](./doc/source/tewkesbury_gov_uk.md)
+- [City of York Council - york.gov.uk](./doc/source/york_gov_uk.md)
+- [Walsall Council - walsall.gov.uk](./doc/source/walsall_gov_uk.md)
+- [West Berkshire Council - westberks.gov.uk](./doc/source/westberks_gov_uk.md)
+- [Wiltshire Council - wiltshire.gov.uk](./doc/source/wiltshire_gov_uk.md)
+
+## Installation
+
+1. Ensure that [HACS](https://github.com/hacs/integration) is installed.
+2. Install the "Waste Collection Schedule" integration.
+3. [Configure the integration](#configuration).
+4. Restart Home Assistant.
+
+In case you would like to install manually:
+
+1. Copy the folder `waste_collection_schedule` to `custom_components` in your Home Assistant `config` folder.
+2. [Configure the integration](#configuration).
+3. Restart Home Assistant.
+
+## Configuration
+
+The configuration consists of two entries in the file `configuration.yaml`:
+
+1. Source configuration
+
+   For each service provider, a source has to be added to the configuration. The source takes care of the arguments which are required to get the correct information from the service provider's web page, e.g. district, city, street, house number, etc.
+
+   If you have to fetch data from multiple service providers, you have to add multiple sources. You can also add the same service provider multiple times (which only makes sense if you use this with different arguments), e.g. if you are looking for displaying the waste collection schedules for multiple districts.
+
+2. Sensor configuration
+
+   A sensor is used to visualize the retrieved information, e.g. waste type, next collection date or number of days to next collection. The sensor state (which is shown in a Lovelace card) can be customized using templates. As an example, you may display the collection type only or the next collection date or a combination of all available information.
+
+   You can also add multiple sensors per source if you are going to display the information in separate entities like the available collection types or the next collection date.
+
+   If you are looking for displaying one entity per collection type, you just have to add one sensor per collection type.
+
+## 1. Configure the source(s)
+
+```yaml
+waste_collection_schedule:
+  sources:
+    - name: SOURCE
+      args:
+        SOURCE_SPECIFIC_ARGUMENTS
+      customize:
+        - type: TYPE
+          alias: ALIAS
+          show: SHOW
+          icon: ICON
+          picture: PICTURE
+          use_dedicated_calendar: USE_DEDICATED_CALENDAR
+          dedicated_calendar_title: DEDICATED_CALENDAR_TITLE
+      calendar_title: CALENDAR_TITLE
+  fetch_time: FETCH_TIME
+  random_fetch_time_offset: RANDOM_FETCH_TIME_OFFSET
+  day_switch_time: DAY_SWITCH_TIME
+  separator: SEPARATOR
+```
+
+### Configuration Variables
+
+**sources**
+
+*(list) (required)*
+
+List of service providers (waste collectors). See [Source Configuration Variables](#source-configuration-variables) for a list of available configuration variables.
+
+**fetch_time**
+
+*(time) (optional, default: ```"01:00"```)*
+
+Time of day when to fetch new data from the source. Data will be fetched once per day.
+
+**random_fetch_time_offset**
+
+*(int) (optional, default: ```60```)*
+
+Random offset to the `fetch_time` in minutes. Used to distribute the fetch commands of all Home Assistant instances over a larger period of time to avoid peak loads at the service providers.
+
+**day_switch_time**
+
+*(time) (optional, default: ```"10:00"```)*
+
+Time of day when today's collection is going to expire and hence will not be displayed anymore.
+
+How it works: If you set the ```day_switch_time``` to 10:00 the sensor will display today's collections until 10:00. After 10:00, today's collections will not be displayed anymore.
+
+**separator**
+
+*(string) (optional, default: ```", "```)*
+
+Used to join entries if there are multiple entries for one day (n/a if value_templates are used).
+
+### Source Configuration Variables
+
+**name**
+
+*(string) (required)*
+
+Name of the source (service provider). Equates to the file name (without ```.py```) of the source. See [Supported Service Providers](#supported-service-providers) for a list of available sources.
+
+**args**
+
+*(dict) (optional)*
+
+Source (service provider) specific arguments, e.g. district, city, street, waste type, etc. See [Supported Service Providers](#supported-service-providers) for details.
+
+**customize**
+
+*(dict) (optional)*
+
+Used to customize the retrieved data from a source (service provider). See [Customize Source](#customize-source) for a list of available configuration variables.
+
+**calendar_title**
+
+*(string) (optional)*
+
+Alternative title for source in Home Assistant calendar.
+
+### Customize Source
+
+Used to customize the retrieved data from a source (service provider).
+
+**type**
+
+*(dict) (required)*
+
+Type of waste as it has been retrieved by the source (service provider).
+
+**alias**
+
+*(string) (optional, default: ```None```)*
+
+Optional, usually better readable name for type of waste to be collected.
+
+**show**
+
+*(boolean) (optional, default: ```True```)*
+
+Show or hide collections with the given waste type.
+
+**icon**
+
+*(string) (optional, default: ```None```)*
+
+Alternative icon for waste type.
+
+**picture**
+
+*(string) (optional, default: ```None```)*
+
+Optional picture for waste type.
+
+**use_dedicated_calendar**
+
+*(boolean) (optional, default: ```False```)*
+
+Create a dedicated calendar for this type.
+
+**dedicated_calendar_title**
+
+*(string) (optional, default: ```None```)*
+
+Optional title of the dedicated calendar. If not set, the waste type will be used.
+
+## 2. Add sensor(s) to a source
+
+Add the following lines to your `configuration.yaml` file:
+
+```yaml
+sensor:
+  - platform: waste_collection_schedule
+    source_index: SOURCE_INDEX
+    name: NAME
+    details_format: DETAILS_FORMAT
+    count: COUNT
+    leadtime: LEADTIME
+    value_template: VALUE_TEMPLATE
+    date_template: DATE_TEMPLATE
+    add_days_to: ADD_DAYS_TO
+    types:
+      - Waste Type 1
+      - Waste Type 2
+```
+
+### Configuration Variables
+
+**source_index**
+
+*(integer or list of integers) (optional, default: ```0```)*
+
+Reference to source (service provider). Used to assign a sensor to a specific source. Only required if you defined more than one source. The first defined source in `configuration.yaml` has the source_index 0, the second source 1, ...
+If you want to have a sensor which combines the data from multiple sources, just add a list of sources here.
+Example:
+```yaml
+    source_index: [0, 1]
+#or
+    source_index:
+      - 0
+      - 1
+```
+
+**name**
+
+*(string) (required)*
+
+Name of the sensor.
+
+**details_format**
+
+*(string) (optional, default: ```"upcoming"```)*
+
+Used to specify the format of the information displayed in the more-info popup of a Lovelace card.
+
+Possible choices:
+
+- ```upcoming``` shows a list of upcoming collections.
+
+  ![Upcoming](./doc/more-info-upcoming.png)
+
+- ```appointment_types``` shows a list of waste types and their next collection date.
+
+  ![Waste Types](/doc/more-info-appointment-types.png)
+
+- ```generic``` provides all attributes as generic Python data types. This can be used by a specialized Lovelace card (which doesn't exist so far).
+
+  ![Generic](./doc/more-info-generic.png)
+
+**count**
+
+*(integer) (optional, default = infinite)*
+
+Used to limit the number of collections displayed in the more-info popup of a Lovelace card by ```count```.
+
+**leadtime**
+
+*(integer) (optional, default = infinite)*
+
+Used to limit the number of collections displayed in the more-info popup of a Lovelace card. Only collections within the next ```leadtime``` days will be displayed.
+
+**value_template**
+
+*(string) (optional)*
+
+Template string used to format the state of an entity.
+
+See [Template Variables](#template-variables) for a list of available variables.
+
+**date_template**
+
+*(string) (optional)*
+
+Template string used to format collection dates within the more-info popup.
+
+See [Template Variables](#template-variables) for a list of available variables.
+
+**add_days_to**
+
+*(boolean) (optional, default: ```False```)*
+
+Adds an attribute with the label `daysTo` and the number of days to the next collection to the entity state of the source.
+
+**types**
+
+*(list of strings) (optional)*
+
+Used to filter waste types. The sensor will only display collections with these type(s).
+
+## Template Variables
+
+The following variables can be used within `value_template` and `date_template`:
+
+| Variable           | Description        | Type                                                                           | Comments                                                                                                         |
+|--------------------|--------------------|--------------------------------------------------------------------------------|------------------------------------------------------------------------------------------------------------------|
+| ```value.date```   | Collection date    | [datetime.date](https://docs.python.org/3/library/datetime.html#datetime.date) | Use [strftime](https://docs.python.org/3/library/datetime.html#strftime-strptime-behavior) to format the output. |
+| ```value.daysTo``` | Days to collection | int                                                                            | 0 = today, 1 = tomorrow, ...                                                                                     |
+| ```value.types```  | Waste types        | list of strings                                                                | Use `join` filter to join types.                                                                                 |
+
+## FAQ
+
+### 1. My Service Provider isn't supported. What can I do?
+
+1. A lot of service providers provide ICS/iCal data as downloads or persistent links. This can be used together with the generic [iCS/iCal](https://github.com/mampfes/hacs_waste_collection_schedule/blob/master/doc/source/ics.md) source.
+
+2. In case your schedule follows a static schema, you can use the [static](https://github.com/mampfes/hacs_waste_collection_schedule/blob/master/doc/source/static.md) source.
+
+3. Implement a new [source](https://github.com/mampfes/hacs_waste_collection_schedule#how-to-add-new-sources) and create a PR.
+
+4. Raise an [issue](https://github.com/mampfes/hacs_waste_collection_schedule/issues).
+
+### 2. How do I format dates?
+
+Use [strftime](https://docs.python.org/3/library/datetime.html#strftime-strptime-behavior) in `value_template` or `date_template`:
+
+```yaml
+# returns "20.03.2020"
+value_template: '{{value.date.strftime("%d.%m.%Y")}}'
+date_template: '{{value.date.strftime("%d.%m.%Y")}}'
+
+# returns "03/20/2020"
+value_template: '{{value.date.strftime("%m/%d/%Y")}}'
+date_template: '{{value.date.strftime("%m/%d/%Y")}}'
+
+# returns "Fri, 03/20/2020"
+value_template: '{{value.date.strftime("%a, %m/%d/%Y")}}'
+date_template: '{{value.date.strftime("%a, %m/%d/%Y")}}'
+```
+
+### 3. How do I show the number of days to the next collection?
+
+Set `value_template` within the sensor configuration:
+
+```yaml
+value_template: 'in {{value.daysTo}} days'
+```
+
+### 4. How do I show *Today* / *Tomorrow* instead of *in 0/1 days*?
+
+Set `value_template` within the sensor configuration:
+
+```yaml
+# returns "Today" if value.daysTo == 0
+# returns "Tomorrow" if value.daysTo == 1
+# returns "in X days" if value.daysTo > 1
+value_template: '{% if value.daysTo == 0 %}Today{% elif value.daysTo == 1 %}Tomorrow{% else %}in {{value.daysTo}} days{% endif %}'
+```
+
+### 5. How do I join waste types in a `value_template`?
+
+Use the `join` filter:
+
+```yaml
+# returns "Garbage, Recycle"
+value_template: '{{value.types|join(", ")}}'
+
+# returns "Garbage+Recycle"
+value_template: '{{value.types|join("+")}}'
+```
+
+Note: If you don't specify a `value_template`, waste types will be joined using the `separator` configuration variable.
+
+### 6. How do I setup a sensor which shows only the days to the next collection?
+
+Set `value_template` within the sensor configuration:
+
+```yaml
+value_template: '{{value.daysTo}}'
+```
+
+### 7. How do I setup a sensor which shows only the date of the next collection?
+
+Set `value_template` within the sensor configuration:
+
+```yaml
+value_template: '{{value.date.strftime("%m/%d/%Y")}}'
+```
+
+### 8. How do I configure a sensor which shows only the waste type of the next collection?
+
+Set `value_template` within the sensor configuration:
+
+```yaml
+value_template: '{{value.types|join(", ")}}'
+```
+
+### 9. How do I configure a sensor to show only collections of a specific waste type?
+
+Set `types` within the sensor configuration:
+
+```yaml
+sensor:
+  - platform: waste_collection_schedule
+    name: next_garbage_collection
+    types:
+      - Garbage
+
+  - platform: waste_collection_schedule
+    name: next_recycle_collection
+    types:
+      - Recycle
+```
+
+Note: If you have set an alias for a waste type, you must use the alias name.
+
+### 10. How can I rename an waste type?
+
+Set `alias` in the customize section of a source:
+
+```yaml
+waste_collection_schedule:
+  sources:
+    - name: NAME
+      customize:
+        - type: Very long garbage name
+          alias: Garbage
+        - type: Very long recycle name
+          alias: Recycle
+```
+
+### 11. How can I hide inappropriate waste types?
+
+Set `show` configuration variable to *false* in the customize section of a source:
+
+```yaml
+waste_collection_schedule:
+  sources:
+    - name: NAME
+      customize:
+        - type: Inappropriate Waste Type
+          show: false
+```
+
+### 12. How do I show a colored Lovelace card depending on the due date?
+
+You can use [Button Card](https://github.com/custom-cards/button-card) to create a colored Lovelace cards:
+
+![Button Card](./doc/button-cards.png)
+
+```yaml
+# configuration.yaml
+sensor:
+  - platform: waste_collection_schedule
+    name: MyButtonCardSensor
+    value_template: '{{value.types|join(", ")}}|{{value.daysTo}}|{{value.date.strftime("%d.%m.%Y")}}|{{value.date.strftime("%a")}}'
+```
+
+```yaml
+# button-card configuration
+type: 'custom:button-card'
+entity: sensor.mybuttoncardsensor
+layout: icon_name_state2nd
+show_label: true
+label: |
+  [[[
+    var days_to = entity.state.split("|")[1]
+    if (days_to == 0)
+    { return "Today" }
+    else if (days_to == 1)
+    { return "Tomorrow" }
+    else
+    { return "in " + days_to + " days" }
+  ]]]
+show_name: true
+name: |
+  [[[
+    return entity.state.split("|")[0]
+  ]]]
+state:
+  - color: red
+    operator: template
+    value: '[[[ return entity.state.split("|")[1] == 0 ]]]'
+  - color: orange
+    operator: template
+    value: '[[[ return entity.state.split("|")[1] == 1 ]]]'
+  - value: default
+```
+
+### 13. Can I also use the **Garbage Collection Card** instead?
+
+Yes, the [Garbage Collection Card](https://github.com/amaximus/garbage-collection-card) can also be used with *Waste Collection Schedule*:
+
+```yaml
+# configuration.yaml
+sensor:
+  - platform: waste_collection_schedule
+    name: garbage_days
+    details_format: appointment_types
+    value_template: "{{ value.daysTo }}"
+    types:
+      - Garbage
+
+  - platform: template
+    sensors:
+      garbage:
+        value_template: >
+          {% if states('sensor.garbage_days')|int > 2 %}
+            2
+          {% else %}
+            {{ states('sensor.garbage_days')|int }}
+          {% endif %}
+        attribute_templates:
+          next_date: "{{ state_attr('sensor.garbage_days', 'Garbage') }}"
+          days: "{{ states('sensor.garbage_days')|int }}"
+```
+
+```yaml
+# garbage-collection-card configuration
+entity: sensor.garbage
+type: 'custom:garbage-collection-card'
+```
+
+### 14. How can I sort waste type specific entities?
+
+Prerequisites: You already have dedicated sensors per waste type and want to show the sensor with the next collection in a Lovelace card.
+
+Add `add_days_to: True` to the configuration of all sensors you want to sort. This will add the attribute `daysTo` which can be used by e.g. [auto-entities](https://github.com/thomasloven/lovelace-auto-entities) to sort entities by day of next collection.
+
+### 15. How can I disable the calendar?
+
+If you don't like the calendar provided by Waste Collection Schedule or you have configured some dedicated calendars per waste type and therefore don't need the global calendar any more, you can disable it so that it doesn't show up in the Calendar Dashboard any more:
+
+Go to `Settings` --> `Entities` and select the calendar entity provided by Waste Collection Schedule. Now disable it using the menu items.
+
+[![entities](https://my.home-assistant.io/badges/entities.svg)](https://my.home-assistant.io/redirect/entities/)
+
+### 16. I have configured multiple sources, but the sensors show only *UNAVAILABLE*
+
+You probably missed to add `source_index` to the sensor configuration.
+
+## How to add new sources
+
+1. Create a new source in folder `custom_components/waste_collection_schedule/waste_collection_schedule/source` with the lower case url of your service provider (e.g. `abc_com.py` for `http://www.abc.com`).
+2. Don't forget to add test cases (= sample data to query the service api).
+3. Run `test_sources.py` script to ensure that your source works.
+4. Add documentation in folder `docs/source` and add a link to your new source on `README.md` and `info.md`.
+
+### Guidelines
+
+- A source shall return data for all available waste types. A source shall **not** provide a configuration option to limit the returned waste types.
+- A source shall return data for the entire available period (including past). A source shall **not** provide a configuration option to limit the requested period.
+
+Filtering of data for waste types or time periods is a functionality of the framework and shall not be done by a source.
+
+### Source Code Example
+
+Example for `abc_com.py`:
+
+```py
+import datetime
+from waste_collection_schedule import Collection
+
+
+DESCRIPTION = "Example source for abc.com"  # Describe your source
+URL = "abc.com"    # Insert url to service homepage
+TEST_CASES = { # Insert arguments for test cases using test_sources.py script
+    "TestName": {"arg1": 100, "arg2": "street"}
+}
+
+
+class Source:
+    def __init__(self, arg1, arg2): # argX correspond to the args dict in the source configuration
+        self._arg1 = arg1
+        self._arg2 = arg2
+
+    def fetch(self):
+        entries = []
+
+        entries.append(
+            Collection(
+                datetime.datetime(2020, 4, 11),
+                "Waste Type",
+            )
+        )
+
+        return entries
+```
+
+See also: [custom_components/waste_collection_schedule/waste_collection_schedule/source/example.py](./custom_components/waste_collection_schedule/waste_collection_schedule/source/example.py)
+
+### Debugging
+
+Debugging a source within Home Assistant is not recommended because startup of HA is far too slow for fast debugging cycles.
+
+Instead, there is a test fixture which allows to run a source from the command line. The fixture is a Python script which is located here:
+
+`custom_components/waste_collection_schedule/waste_collection_schedule/test/test_sources.py`.
+
+The script uses the test cases defined in the source file and runs the source with the arguments of every test case.
+
+By default (without additional arguments), the script tests every source file in the `source` folder and prints the number of found entries for every test case.
+
+Example output for `abfall_io`:
+
+```text
+Testing source abfall_io ...
+  found 269 entries for Waldenbuch
+  found 55 entries for Landshut
+  found 101 entries for Schoenmackers
+  found 139 entries for Freudenstadt
+  found 190 entries for Ludwigshafen am Rhein
+```
+
+The script supports the following options:
+
+| Option | Argument | Description                                                                                                                                     |
+|--------|----------|-------------------------------------------------------------------------------------------------------------------------------------------------|
+| `-s`   | SOURCE   | [Source name](https://github.com/mampfes/hacs_waste_collection_schedule#source-configuration-variables) (source file name without ending `.py`) |
+| `-l`   | -        | List all found dates                                                                                                                            |
+| `-i`   | -        | Add icon name to output. Only effective together with `-l`.                                                                                     |
+
+For debugging purposes of a single source, it is recommended to use the `-s SOURCE` option.
+
+Example for `abc_com.py`:
+
+```bash
+test_sources.py -s abc_com -l -i
+```
+
+## Videos
+
+There are some videos on YouTube:
+
+### German
+
+- [Bunte Mülltonnenerinnerung mit Home Assistant](https://youtu.be/MzQgARDvRww)
+- [Abfall Kalender in Home Assistant mit Erinnerung in Home Assistant](https://youtu.be/aCKLKGYiA7w)
+
+Please note that all these videos are **not** created by the developer of this component and therefore may be outdated, point in the wrong direction or contain errors. If you have questions, please create an issue here on GitHub. Do not ask your question in the YouTube comments because you may get wrong answers there.